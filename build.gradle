--- conflicted
+++ resolved
@@ -136,7 +136,6 @@
         from sourceSets.test.output
     }
 
-<<<<<<< HEAD
     javadoc { options.encoding = 'UTF-8' }
 
     artifacts { archives sourcesJar, javadocsJar, testsJar }
@@ -150,22 +149,6 @@
         apply plugin: 'maven-publish'
         apply plugin: "de.marcphilipp.nexus-publish"
 
-=======
-    artifacts {
-        archives sourcesJar, javadocJar, testJar
-    }
-
-    ext {
-        publishSonaTypeUsername = project.hasProperty('nexusUsername') ? project.property('nexusUsername') : ''
-        publishSonaTypePassword = project.hasProperty('nexusPassword') ? project.property('nexusPassword') : ''
-        publishGitHubUsername = project.hasProperty('githubUsername') ? project.property('githubUsername') : ''
-        publishGitHubPassword = project.hasProperty('githubPassword') ? project.property('githubPassword') : ''
-    }
-
-    // Avoid to publish gradle-plugin module.
-    // See "gradle-plugin/README.md" for Gradle Plugin release procedures
-    if (!project.name.startsWith('gradle-plugin')) {
->>>>>>> e37fdbb1
         publishing {
             repositories {
                 maven {
@@ -194,7 +177,6 @@
                     artifactId "${project.name}"
 
                     from components.java
-<<<<<<< HEAD
 
                     artifact sourcesJar
                     artifact javadocsJar
@@ -206,27 +188,6 @@
                         description = project.description
                         url = 'https://github.com/neow3j'
 
-=======
-
-                    artifact sourcesJar {
-                        classifier = 'sources'
-                    }
-
-                    artifact javadocJar {
-                        classifier = 'javadoc'
-                    }
-
-                    artifact testJar {
-                        classifier = 'tests'
-                    }
-
-                    pom {
-                        name = 'Neow3j'
-                        packaging 'jar'
-                        description = project.description
-                        url = 'https://github.com/neow3j'
-
->>>>>>> e37fdbb1
                         scm {
                             url = 'https://github.com/neow3j/neow3j'
                             connection = 'scm:https://github.com/neow3j/neow3j.git'
@@ -237,7 +198,6 @@
                             license {
                                 name = 'The Apache License, Version 2.0'
                                 url = 'http://www.apache.org/licenses/LICENSE-2.0.txt'
-<<<<<<< HEAD
                             }
                         }
 
@@ -259,6 +219,8 @@
         }
 
         signing {
+            // only execute as part of this task
+            required { gradle.taskGraph.hasTask('publish') }
             sign publishing.publications.mavenJava
         }
 
@@ -303,80 +265,6 @@
             }
         }
 
-=======
-                                distribution = 'repo'
-                            }
-                        }
-
-                        developers {
-                            developer {
-                                id = 'gsmachado'
-                                name = 'Guilherme Sperb Machado'
-                                email = 'guil@axlabs.com'
-                            }
-                            developer {
-                                id = 'claudemiller'
-                                name = 'Claude Müller'
-                                email = 'claude@axlabs.com'
-                            }
-                        }
-                    }
-
-                    // The code below was based on:
-                    // https://medium.com/@nmauti/sign-and-publish-on-maven-central-a-project-with-the-new-maven-publish-gradle-plugin-22a72a4bfd4b
-
-                    // create the sign pom artifact
-                    pom.withXml {
-                        def pomFile = file("${project.buildDir}/generated-pom.xml")
-                        writeTo(pomFile)
-                        def pomAscFile = signing.sign(pomFile).signatureFiles[0]
-                        artifact(pomAscFile) {
-                            classifier = null
-                            extension = 'pom.asc'
-                        }
-                    }
-
-                    // create the signed artifacts
-                    project.tasks.signArchives.signatureFiles.each {
-                        artifact(it) {
-                            println it.file
-                            def matcher = it.file =~ /-(sources|javadoc|tests)\.jar\.asc$/
-                            if (matcher.find()) {
-                                classifier = matcher.group(1)
-                            } else {
-                                classifier = null
-                            }
-                            extension = 'jar.asc'
-                        }
-                    }
-                }
-            }
-        }
-
-        model {
-            tasks.generatePomFileForMavenJavaPublication {
-                destination = file("$buildDir/generated-pom.xml")
-            }
-            tasks.publishMavenJavaPublicationToMavenLocal {
-                dependsOn project.tasks.signArchives
-            }
-            tasks.publishMavenJavaPublicationToMavenRepository {
-                dependsOn project.tasks.signArchives
-            }
-        }
-
-        signing {
-            required { gradle.taskGraph.hasTask('publish') }  // only execute as part of this task
-            sign configurations.archives
-        }
-
-        task release {
-            dependsOn 'build'
-            dependsOn 'publish'
-
-            tasks.findByName('publish').mustRunAfter 'build'
-        }
->>>>>>> e37fdbb1
     }
 }
 
