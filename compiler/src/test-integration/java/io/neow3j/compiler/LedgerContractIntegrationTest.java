package io.neow3j.compiler;

import io.neow3j.contract.NeoToken;
import io.neow3j.devpack.Block;
import io.neow3j.devpack.ECPoint;
import io.neow3j.devpack.Hash160;
import io.neow3j.devpack.Hash256;
import io.neow3j.devpack.Signer;
import io.neow3j.devpack.Transaction;
import io.neow3j.devpack.WitnessRuleCondition;
import io.neow3j.devpack.constants.WitnessRuleAction;
import io.neow3j.devpack.contracts.LedgerContract;
import io.neow3j.protocol.Neow3jConfig;
import io.neow3j.protocol.core.response.NeoBlock;
import io.neow3j.protocol.core.response.NeoInvokeFunction;
import io.neow3j.protocol.core.stackitem.StackItem;
import io.neow3j.transaction.AccountSigner;
import io.neow3j.transaction.WitnessScope;
import io.neow3j.transaction.witnessrule.BooleanCondition;
import io.neow3j.transaction.witnessrule.CalledByEntryCondition;
import io.neow3j.transaction.witnessrule.NotCondition;
import io.neow3j.transaction.witnessrule.OrCondition;
import io.neow3j.transaction.witnessrule.ScriptHashCondition;
import io.neow3j.transaction.witnessrule.WitnessAction;
import io.neow3j.transaction.witnessrule.WitnessConditionType;
import io.neow3j.transaction.witnessrule.WitnessRule;
import io.neow3j.types.NeoVMStateType;
import org.junit.BeforeClass;
import org.junit.ClassRule;
import org.junit.Rule;
import org.junit.Test;
import org.junit.rules.TestName;

import java.io.IOException;
import java.math.BigInteger;
import java.util.List;

import static io.neow3j.test.TestProperties.ledgerContractHash;
import static io.neow3j.types.ContractParameter.hash256;
import static io.neow3j.types.ContractParameter.integer;
import static io.neow3j.utils.Numeric.reverseHexString;
import static java.util.Arrays.asList;
import static org.hamcrest.MatcherAssert.assertThat;
import static org.hamcrest.Matchers.greaterThanOrEqualTo;
import static org.hamcrest.Matchers.hasSize;
import static org.hamcrest.Matchers.is;
import static org.junit.Assert.assertFalse;
import static org.junit.Assert.assertTrue;

public class LedgerContractIntegrationTest {

    private static NeoBlock blockOfDeployTx;
    private static io.neow3j.types.Hash256 preparedTx;

    @Rule
    public TestName testName = new TestName();

    @ClassRule
    public static ContractTestRule ct = new ContractTestRule(LedgerContractIntegrationTestContract.class.getName());

    @BeforeClass
    public static void setUp() throws Throwable {
        blockOfDeployTx = ct.getNeow3j().getBlock(ct.getBlockHashOfDeployTx(), true).send().getBlock();
        preparedTx = prepareTxWithWitnessRuleSigner();
    }

    private static io.neow3j.types.Hash256 prepareTxWithWitnessRuleSigner() throws Throwable {
        WitnessRule rule1 = new WitnessRule(WitnessAction.DENY,
                new OrCondition(
                        new ScriptHashCondition(NeoToken.SCRIPT_HASH),
                        new CalledByEntryCondition()
                ));
        WitnessRule rule2 = new WitnessRule(WitnessAction.ALLOW, new NotCondition(new BooleanCondition(false)));
        io.neow3j.transaction.Signer signer = AccountSigner.none(ct.getClient1()).setRules(rule1, rule2);
        return ct.invokeFunctionAndAwaitExecution("setup", asList(), signer);
    }

    @Test
    public void getTransactionHeight() throws IOException {
        NeoInvokeFunction response = ct.callInvokeFunction(testName, hash256(ct.getDeployTxHash()));
        assertThat(response.getInvocationResult().getStack().get(0).getInteger().longValue(),
                is(blockOfDeployTx.getIndex()));
    }

    @Test
    public void getTransactionHeightOfNonExistentTransaction() throws IOException {
        NeoInvokeFunction response = ct.callInvokeFunction("getTransactionHeight",
                hash256("0000000000000000000000000000000000000000000000000000000000000000"));
        assertThat(response.getInvocationResult().getStack().get(0).getInteger().intValue(), is(-1));
    }

    @Test
    public void getTransactionFromBlock() throws IOException {
        NeoInvokeFunction response = ct.callInvokeFunction(testName,
                integer(BigInteger.valueOf(blockOfDeployTx.getIndex())), integer(0));
        List<StackItem> tx = response.getInvocationResult().getStack().get(0).getList();
        assertThat(tx.get(0).getHexString(), is(reverseHexString(ct.getDeployTxHash().toString())));
        assertThat(tx.get(1).getInteger().intValue(), is(0)); // version
        assertThat(tx.get(2).getInteger().longValue(), greaterThanOrEqualTo(1L)); // nonce
        assertThat(tx.get(3).getAddress(), is(ct.getCommittee().getAddress())); // sender
        assertThat(tx.get(4).getInteger().intValue(), greaterThanOrEqualTo(1)); // system fee
        assertThat(tx.get(5).getInteger().intValue(), greaterThanOrEqualTo(1)); // network fee
        assertThat(tx.get(6).getInteger().longValue(),
                greaterThanOrEqualTo(new Neow3jConfig().getMaxValidUntilBlockIncrement()));
        assertThat(tx.get(7).getHexString().length(), greaterThanOrEqualTo(1)); // script
    }

    @Test
    public void getTransactionFromBlockWithBlockHash() throws IOException {
        NeoInvokeFunction response = ct.callInvokeFunction(testName, hash256(ct.getBlockHashOfDeployTx()), integer(0));
        List<StackItem> tx = response.getInvocationResult().getStack().get(0).getList();
        assertThat(tx.get(0).getHexString(), is(reverseHexString(ct.getDeployTxHash().toString())));
        assertThat(tx.get(1).getInteger().intValue(), is(0)); // version
        assertThat(tx.get(2).getInteger().longValue(), greaterThanOrEqualTo(1L)); // nonce
        assertThat(tx.get(3).getAddress(), is(ct.getCommittee().getAddress())); // sender
        assertThat(tx.get(4).getInteger().intValue(), greaterThanOrEqualTo(1)); // system fee
        assertThat(tx.get(5).getInteger().intValue(), greaterThanOrEqualTo(1)); // network fee
        assertThat(tx.get(6).getInteger().longValue(),
                greaterThanOrEqualTo(new Neow3jConfig().getMaxValidUntilBlockIncrement()));
        assertThat(tx.get(7).getHexString().length(), greaterThanOrEqualTo(1)); // script
    }

    @Test
    public void getTransactionSigners() throws IOException {
        NeoInvokeFunction response = ct.callInvokeFunction(testName, hash256(preparedTx));
        List<StackItem> stack = response.getInvocationResult().getStack();
        assertThat(stack, hasSize(1));

        List<StackItem> signers = stack.get(0).getList();
        assertThat(signers, hasSize(2));

        List<StackItem> signer1 = signers.get(0).getList();
        assertThat(signer1, hasSize(5));
        List<StackItem> signer2 = signers.get(1).getList();
        assertThat(signer2, hasSize(5));

        assertThat(signer2.get(0).getAddress(), is(ct.getClient1().getAddress()));
        assertThat(signer2.get(1).getInteger().byteValue(), is(WitnessScope.WITNESS_RULES.byteValue()));
        assertThat(signer2.get(2).getList(), hasSize(0));
        assertThat(signer2.get(3).getList(), hasSize(0));
        List<StackItem> rules = signer2.get(4).getList();
        assertThat(rules, hasSize(2));

        List<StackItem> rule1 = rules.get(0).getList();
        assertThat(rule1, hasSize(2));
        assertThat(rule1.get(0).getInteger().byteValue(), is(WitnessAction.DENY.byteValue()));

        List<StackItem> rule1Condition = rule1.get(1).getList();
        assertThat(rule1Condition, hasSize(2));
        byte rule1ConditionType = rule1Condition.get(0).getInteger().byteValue();
        assertThat(rule1ConditionType, is(WitnessConditionType.OR.byteValue()));
        List<StackItem> rule1ConditionValue = rule1Condition.get(1).getList();
        assertThat(rule1ConditionValue, hasSize(2));
        List<StackItem> orConditionExpression1 = rule1ConditionValue.get(0).getList();
        assertThat(orConditionExpression1, hasSize(2));
        assertThat(orConditionExpression1.get(0).getInteger().byteValue(),
                is(WitnessConditionType.SCRIPT_HASH.byteValue()));
        assertThat(orConditionExpression1.get(1).getAddress(), is(NeoToken.SCRIPT_HASH.toAddress()));

        List<StackItem> orConditionExpression2 = rule1ConditionValue.get(1).getList();
        assertThat(orConditionExpression2, hasSize(1));
        assertThat(orConditionExpression2.get(0).getInteger().byteValue(),
                is(WitnessConditionType.CALLED_BY_ENTRY.byteValue()));

        List<StackItem> rule2 = rules.get(1).getList();
        assertThat(rule2, hasSize(2));
        assertThat(rule2.get(0).getInteger().byteValue(), is(WitnessAction.ALLOW.byteValue()));

        List<StackItem> rule2Condition = rule2.get(1).getList();
        assertThat(rule2Condition, hasSize(2));
        byte rule2ConditionType = rule2Condition.get(0).getInteger().byteValue();
        assertThat(rule2ConditionType, is(WitnessConditionType.NOT.byteValue()));
        List<StackItem> rule2ConditionValue = rule2Condition.get(1).getList();
        assertThat(rule2ConditionValue, hasSize(2));
        assertThat(rule2ConditionValue.get(0).getInteger().byteValue(), is(WitnessConditionType.BOOLEAN.byteValue()));
        assertFalse(rule2ConditionValue.get(1).getBoolean());
    }

    @Test
    public void getTransactionSignerValues() throws Throwable {
        NeoInvokeFunction response = ct.callInvokeFunction("getTransactionSigners", hash256(preparedTx));
        List<StackItem> stack = response.getInvocationResult().getStack();
        assertThat(stack, hasSize(1));
        List<StackItem> signerList = stack.get(0).getList();
        assertThat(signerList, hasSize(2));
        assertThat(signerList.get(1).getList().get(1).getInteger().byteValue(),
                is(WitnessScope.WITNESS_RULES.byteValue()));
        assertThat(signerList.get(1).getList().get(4).getList(), hasSize(2)); // 2 rules

        response = ct.callInvokeFunction("getTransactionSigner", hash256(preparedTx), integer(0));
        stack = response.getInvocationResult().getStack();
        List<StackItem> signer = stack.get(0).getList();
        assertThat(signer, hasSize(5));
        assertThat(signer.get(0).getAddress(), is(ct.getDefaultAccount().getAddress()));
        assertThat(signer.get(1).getInteger().byteValue(), is(WitnessScope.GLOBAL.byteValue()));

        response = ct.callInvokeFunction("getTransactionSigner", hash256(preparedTx), integer(1));
        stack = response.getInvocationResult().getStack();
        signer = stack.get(0).getList();
        assertThat(signer, hasSize(5));
        assertThat(signer.get(0).getAddress(), is(ct.getClient1().getAddress()));
        assertThat(signer.get(1).getInteger().byteValue(), is(WitnessScope.WITNESS_RULES.byteValue()));
        assertThat(signer.get(4).getList(), hasSize(2));

        response = ct.callInvokeFunction("getTransactionSignerAccount", hash256(preparedTx), integer(1));
        stack = response.getInvocationResult().getStack();
        assertThat(stack.get(0).getAddress(), is(ct.getClient1().getAddress()));

        response = ct.callInvokeFunction("getTransactionSignerWitnessScope", hash256(preparedTx), integer(1));
        stack = response.getInvocationResult().getStack();
        assertThat(stack.get(0).getInteger().byteValue(), is(WitnessScope.WITNESS_RULES.byteValue()));

        response = ct.callInvokeFunction("getTransactionSignerAllowedContracts", hash256(preparedTx), integer(1));
        stack = response.getInvocationResult().getStack();
        assertThat(stack.get(0).getList(), hasSize(0));

        response = ct.callInvokeFunction("getTransactionSignerAllowedGroups", hash256(preparedTx), integer(1));
        stack = response.getInvocationResult().getStack();
        assertThat(stack.get(0).getList(), hasSize(0));

        response = ct.callInvokeFunction("getTransactionSignerWitnessRules", hash256(preparedTx), integer(1));
        stack = response.getInvocationResult().getStack();
        List<StackItem> rules = stack.get(0).getList();
        assertThat(rules, hasSize(2));
        assertThat(rules.get(0).getList().get(0).getInteger(), is(BigInteger.ZERO)); // Deny
        assertThat(rules.get(0).getList().get(1).getList().get(0).getInteger().byteValue(),
                is(WitnessConditionType.OR.byteValue()));
        assertThat(rules.get(0).getList().get(1).getList().get(1).getList(), hasSize(2)); // 2 expressions
        assertThat(rules.get(1).getList().get(0).getInteger(), is(BigInteger.ONE)); // Allow
        assertThat(rules.get(1).getList().get(1).getList().get(0).getInteger().byteValue(),
                is(WitnessConditionType.NOT.byteValue()));
        assertThat(rules.get(1).getList().get(1).getList().get(1).getList().get(0).getInteger().byteValue(),
                is(WitnessConditionType.BOOLEAN.byteValue()));
        assertFalse(rules.get(1).getList().get(1).getList().get(1).getList().get(1).getBoolean());

        response = ct.callInvokeFunction("getTransactionSignerWitnessRuleAction", hash256(preparedTx), integer(1));
        stack = response.getInvocationResult().getStack();
        assertThat(stack.get(0).getInteger().byteValue(), is(WitnessRuleAction.Deny));

        response = ct.callInvokeFunction("getTransactionSignerWitnessRuleCondition", hash256(preparedTx), integer(1));
        stack = response.getInvocationResult().getStack();
        assertThat(stack.get(0).getList().get(0).getInteger().byteValue(), is(WitnessConditionType.OR.byteValue()));
        assertThat(stack.get(0).getList().get(1).getList(), hasSize(2));
    }

    @Test
    public void transactionSignerEquals() throws Throwable {
        io.neow3j.types.Hash256 hash = ct.invokeFunctionAndAwaitExecution("setup", asList());
        List<StackItem> stack = ct.callInvokeFunction(testName, hash256(ct.getDeployTxHash()), hash256(hash))
                .getInvocationResult().getStack();

        List<StackItem> stackList = stack.get(0).getList();
        assertThat(stackList, hasSize(4));
        assertTrue(stackList.get(0).getBoolean());
        assertTrue(stackList.get(1).getBoolean());
        assertFalse(stackList.get(2).getBoolean());
        assertFalse(stackList.get(3).getBoolean());
    }

    @Test
    public void getTransaction() throws IOException {
        NeoInvokeFunction response = ct.callInvokeFunction(testName, hash256(ct.getDeployTxHash()));
        List<StackItem> tx = response.getInvocationResult().getStack().get(0).getList();
        assertThat(tx.get(0).getHexString(), is(reverseHexString(ct.getDeployTxHash().toString())));
        assertThat(tx.get(1).getInteger().intValue(), is(0)); // version
        assertThat(tx.get(2).getInteger().longValue(), greaterThanOrEqualTo(1L)); // nonce
        assertThat(tx.get(3).getAddress(), is(ct.getCommittee().getAddress())); // sender
        assertThat(tx.get(4).getInteger().intValue(), greaterThanOrEqualTo(1)); // system fee
        assertThat(tx.get(5).getInteger().intValue(), greaterThanOrEqualTo(1)); // network fee
        assertThat(tx.get(6).getInteger().longValue(),
                greaterThanOrEqualTo(new Neow3jConfig().getMaxValidUntilBlockIncrement()));
        assertThat(tx.get(7).getHexString().length(), greaterThanOrEqualTo(1)); // script
    }

    @Test
    public void getNonExistentTransaction() throws IOException {
        NeoInvokeFunction response = ct.callInvokeFunction(testName,
                hash256("0000000000000000000000000000000000000000000000000000000000000000"));
        assertThat(response.getInvocationResult().getStack().get(0).getInteger().intValue(), is(1));
    }

    @Test
    public void getTransactionVMState() throws IOException {
        NeoInvokeFunction response = ct.callInvokeFunction(testName, hash256(ct.getDeployTxHash()));
        assertThat(response.getInvocationResult().getStack().get(0).getInteger().intValue(),
                is(NeoVMStateType.NONE.intValue()));
        // None, because the deploy tx is no longer traceable on the LedgerContract (due to maxTraceableBlocks).
    }

    @Test
    public void getBlockWithBlockHash() throws IOException {
        NeoInvokeFunction response = ct.callInvokeFunction(testName, hash256(ct.getBlockHashOfDeployTx()));

        List<StackItem> block = response.getInvocationResult().getStack().get(0).getList();
        assertThat(block.get(0).getHexString(), is(reverseHexString(ct.getBlockHashOfDeployTx().toString())));
        assertThat(block.get(1).getInteger().intValue(), is(blockOfDeployTx.getVersion()));
        assertThat(block.get(2).getHexString(), is(reverseHexString(blockOfDeployTx.getPrevBlockHash().toString())));
        assertThat(block.get(3).getHexString(), is(reverseHexString(blockOfDeployTx.getMerkleRootHash().toString())));
        assertThat(block.get(4).getInteger().longValue(), is(blockOfDeployTx.getTime()));
        assertThat(block.get(5).getInteger(), is(greaterThanOrEqualTo(BigInteger.ZERO)));
        assertThat(block.get(6).getInteger().longValue(), is(blockOfDeployTx.getIndex()));
        assertThat(block.get(7).getInteger().intValue(), is(blockOfDeployTx.getPrimary()));
        assertThat(block.get(8).getAddress(), is(blockOfDeployTx.getNextConsensus()));
        assertThat(block.get(9).getInteger().intValue(), is(blockOfDeployTx.getTransactions().size()));
    }

    @Test
    public void getBlockWithBlockNumber() throws IOException {
        NeoInvokeFunction response =
                ct.callInvokeFunction(testName, integer(BigInteger.valueOf(blockOfDeployTx.getIndex())));

        List<StackItem> block = response.getInvocationResult().getStack().get(0).getList();
        assertThat(block.get(0).getHexString(), is(reverseHexString(ct.getBlockHashOfDeployTx().toString())));
        assertThat(block.get(1).getInteger().intValue(), is(blockOfDeployTx.getVersion()));
        assertThat(block.get(2).getHexString(), is(reverseHexString(blockOfDeployTx.getPrevBlockHash().toString())));
        assertThat(block.get(3).getHexString(), is(reverseHexString(blockOfDeployTx.getMerkleRootHash().toString())));
        assertThat(block.get(4).getInteger().longValue(), is(blockOfDeployTx.getTime()));
        assertThat(block.get(5).getInteger(), is(greaterThanOrEqualTo(BigInteger.ZERO)));
        assertThat(block.get(6).getInteger().longValue(), is(blockOfDeployTx.getIndex()));
        assertThat(block.get(7).getInteger().intValue(), is(blockOfDeployTx.getPrimary()));
        assertThat(block.get(8).getAddress(), is(blockOfDeployTx.getNextConsensus()));
        assertThat(block.get(9).getInteger().intValue(), is(blockOfDeployTx.getTransactions().size()));
    }

    @Test
    public void currentIndex() throws IOException {
        NeoInvokeFunction response = ct.callInvokeFunction(testName);
        BigInteger height = response.getInvocationResult().getStack().get(0).getInteger();
        assertThat(height.intValue(), greaterThanOrEqualTo(0));
    }

    @Test
    public void currentHash() throws IOException {
        NeoInvokeFunction response = ct.callInvokeFunction(testName);
        byte[] hash = response.getInvocationResult().getStack().get(0).getByteArray();
        assertThat(hash.length, is(32));
    }

    @Test
    public void getHash() throws IOException {
        NeoInvokeFunction response = ct.callInvokeFunction(testName);
        assertThat(response.getInvocationResult().getStack().get(0).getHexString(),
                is(reverseHexString(ledgerContractHash())));
    }

    static class LedgerContractIntegrationTestContract {

        public static int setup() {
            return 1;
        }

        public static byte getTransactionVMState(Hash256 hash) {
            return new LedgerContract().getTransactionVMState(hash);
        }

        public static int getTransactionHeight(Hash256 blockHash) {
            return new LedgerContract().getTransactionHeight(blockHash);
        }

        public static Object getTransactionFromBlock(int blockNr, int txNr) {
            return new LedgerContract().getTransactionFromBlock(blockNr, txNr);
        }

<<<<<<< HEAD
        public static Object getTransactionFromBlockWithBlockHash(Hash256 blockHash, int txNr) {
            return new LedgerContract().getTransactionFromBlock(blockHash, txNr);
        }

        public static Object getTransaction(Hash256 txHash) {
            return new LedgerContract().getTransaction(txHash);
=======
        public static Transaction getTransactionFromBlockWithBlockHash(Hash256 blockHash, int txNr) {
            return LedgerContract.getTransactionFromBlock(blockHash, txNr);
        }

        public static Signer[] getTransactionSigners(Hash256 txHash) {
            return LedgerContract.getTransactionSigners(txHash);
        }

        public static Signer getTransactionSigner(Hash256 txHash, int index) {
            return LedgerContract.getTransactionSigners(txHash)[index];
        }

        public static Hash160 getTransactionSignerAccount(Hash256 txHash, int index) {
            return LedgerContract.getTransactionSigners(txHash)[index].account;
        }

        public static byte getTransactionSignerWitnessScope(Hash256 txHash, int index) {
            return LedgerContract.getTransactionSigners(txHash)[index].witnessScopes;
        }

        public static Hash160[] getTransactionSignerAllowedContracts(Hash256 txHash, int index) {
            return LedgerContract.getTransactionSigners(txHash)[index].allowedContracts;
        }

        public static ECPoint[] getTransactionSignerAllowedGroups(Hash256 txHash, int index) {
            return LedgerContract.getTransactionSigners(txHash)[index].allowedGroups;
        }

        public static io.neow3j.devpack.WitnessRule[] getTransactionSignerWitnessRules(Hash256 txHash, int index) {
            return LedgerContract.getTransactionSigners(txHash)[index].witnessRules;
        }

        public static byte getTransactionSignerWitnessRuleAction(Hash256 txHash, int index) {
            return LedgerContract.getTransactionSigners(txHash)[index].witnessRules[0].action;
        }

        public static WitnessRuleCondition getTransactionSignerWitnessRuleCondition(Hash256 txHash, int index) {
            return LedgerContract.getTransactionSigners(txHash)[index].witnessRules[0].condition;
        }

        public static boolean[] transactionSignerEquals(Hash256 txHash1, Hash256 txHash2) {
            Signer signerTx1 = LedgerContract.getTransactionSigners(txHash1)[0];
            Signer signerTx1_other = LedgerContract.getTransactionSigners(txHash1)[0];
            Signer signerTx2 = LedgerContract.getTransactionSigners(txHash2)[0];

            boolean[] b = new boolean[4];
            b[0] = signerTx1.equals(signerTx1);
            b[1] = signerTx1.equals(signerTx1_other);
            b[2] = signerTx1.equals(signerTx2);
            b[3] = signerTx1.equals(22);
            return b;
        }

        public static Transaction getTransaction(Hash256 txHash) {
            return LedgerContract.getTransaction(txHash);
>>>>>>> 9becd877
        }

        public static boolean getNonExistentTransaction(Hash256 txHash) {
            if (new LedgerContract().getTransaction(txHash) == null) {
                return true;
            }
            return false;
        }

        public static byte getTransactionState(Hash256 txHash) {
            return new LedgerContract().getTransactionVMState(txHash);
        }

        public static Block getBlockWithBlockHash(Hash256 blockHash) {
            return new LedgerContract().getBlock(blockHash);
        }

        public static Block getBlockWithBlockNumber(int blockNr) {
            return new LedgerContract().getBlock(blockNr);
        }

        public static int currentIndex() {
            return new LedgerContract().currentIndex();
        }

        public static Hash256 currentHash() {
            return new LedgerContract().currentHash();
        }

        public static Hash160 getHash() {
            return new LedgerContract().getHash();
        }
    }

}<|MERGE_RESOLUTION|>--- conflicted
+++ resolved
@@ -345,74 +345,68 @@
 
     static class LedgerContractIntegrationTestContract {
 
+        public static final LedgerContract ledgerContract = new LedgerContract();
+
         public static int setup() {
             return 1;
         }
 
         public static byte getTransactionVMState(Hash256 hash) {
-            return new LedgerContract().getTransactionVMState(hash);
+            return ledgerContract.getTransactionVMState(hash);
         }
 
         public static int getTransactionHeight(Hash256 blockHash) {
-            return new LedgerContract().getTransactionHeight(blockHash);
+            return ledgerContract.getTransactionHeight(blockHash);
         }
 
         public static Object getTransactionFromBlock(int blockNr, int txNr) {
-            return new LedgerContract().getTransactionFromBlock(blockNr, txNr);
-        }
-
-<<<<<<< HEAD
-        public static Object getTransactionFromBlockWithBlockHash(Hash256 blockHash, int txNr) {
-            return new LedgerContract().getTransactionFromBlock(blockHash, txNr);
-        }
-
-        public static Object getTransaction(Hash256 txHash) {
-            return new LedgerContract().getTransaction(txHash);
-=======
+            return ledgerContract.getTransactionFromBlock(blockNr, txNr);
+        }
+
         public static Transaction getTransactionFromBlockWithBlockHash(Hash256 blockHash, int txNr) {
-            return LedgerContract.getTransactionFromBlock(blockHash, txNr);
+            return ledgerContract.getTransactionFromBlock(blockHash, txNr);
         }
 
         public static Signer[] getTransactionSigners(Hash256 txHash) {
-            return LedgerContract.getTransactionSigners(txHash);
+            return ledgerContract.getTransactionSigners(txHash);
         }
 
         public static Signer getTransactionSigner(Hash256 txHash, int index) {
-            return LedgerContract.getTransactionSigners(txHash)[index];
+            return ledgerContract.getTransactionSigners(txHash)[index];
         }
 
         public static Hash160 getTransactionSignerAccount(Hash256 txHash, int index) {
-            return LedgerContract.getTransactionSigners(txHash)[index].account;
+            return ledgerContract.getTransactionSigners(txHash)[index].account;
         }
 
         public static byte getTransactionSignerWitnessScope(Hash256 txHash, int index) {
-            return LedgerContract.getTransactionSigners(txHash)[index].witnessScopes;
+            return ledgerContract.getTransactionSigners(txHash)[index].witnessScopes;
         }
 
         public static Hash160[] getTransactionSignerAllowedContracts(Hash256 txHash, int index) {
-            return LedgerContract.getTransactionSigners(txHash)[index].allowedContracts;
+            return ledgerContract.getTransactionSigners(txHash)[index].allowedContracts;
         }
 
         public static ECPoint[] getTransactionSignerAllowedGroups(Hash256 txHash, int index) {
-            return LedgerContract.getTransactionSigners(txHash)[index].allowedGroups;
+            return ledgerContract.getTransactionSigners(txHash)[index].allowedGroups;
         }
 
         public static io.neow3j.devpack.WitnessRule[] getTransactionSignerWitnessRules(Hash256 txHash, int index) {
-            return LedgerContract.getTransactionSigners(txHash)[index].witnessRules;
+            return ledgerContract.getTransactionSigners(txHash)[index].witnessRules;
         }
 
         public static byte getTransactionSignerWitnessRuleAction(Hash256 txHash, int index) {
-            return LedgerContract.getTransactionSigners(txHash)[index].witnessRules[0].action;
+            return ledgerContract.getTransactionSigners(txHash)[index].witnessRules[0].action;
         }
 
         public static WitnessRuleCondition getTransactionSignerWitnessRuleCondition(Hash256 txHash, int index) {
-            return LedgerContract.getTransactionSigners(txHash)[index].witnessRules[0].condition;
+            return ledgerContract.getTransactionSigners(txHash)[index].witnessRules[0].condition;
         }
 
         public static boolean[] transactionSignerEquals(Hash256 txHash1, Hash256 txHash2) {
-            Signer signerTx1 = LedgerContract.getTransactionSigners(txHash1)[0];
-            Signer signerTx1_other = LedgerContract.getTransactionSigners(txHash1)[0];
-            Signer signerTx2 = LedgerContract.getTransactionSigners(txHash2)[0];
+            Signer signerTx1 = ledgerContract.getTransactionSigners(txHash1)[0];
+            Signer signerTx1_other = ledgerContract.getTransactionSigners(txHash1)[0];
+            Signer signerTx2 = ledgerContract.getTransactionSigners(txHash2)[0];
 
             boolean[] b = new boolean[4];
             b[0] = signerTx1.equals(signerTx1);
@@ -423,39 +417,38 @@
         }
 
         public static Transaction getTransaction(Hash256 txHash) {
-            return LedgerContract.getTransaction(txHash);
->>>>>>> 9becd877
+            return ledgerContract.getTransaction(txHash);
         }
 
         public static boolean getNonExistentTransaction(Hash256 txHash) {
-            if (new LedgerContract().getTransaction(txHash) == null) {
+            if (ledgerContract.getTransaction(txHash) == null) {
                 return true;
             }
             return false;
         }
 
         public static byte getTransactionState(Hash256 txHash) {
-            return new LedgerContract().getTransactionVMState(txHash);
+            return ledgerContract.getTransactionVMState(txHash);
         }
 
         public static Block getBlockWithBlockHash(Hash256 blockHash) {
-            return new LedgerContract().getBlock(blockHash);
+            return ledgerContract.getBlock(blockHash);
         }
 
         public static Block getBlockWithBlockNumber(int blockNr) {
-            return new LedgerContract().getBlock(blockNr);
+            return ledgerContract.getBlock(blockNr);
         }
 
         public static int currentIndex() {
-            return new LedgerContract().currentIndex();
+            return ledgerContract.currentIndex();
         }
 
         public static Hash256 currentHash() {
-            return new LedgerContract().currentHash();
+            return ledgerContract.currentHash();
         }
 
         public static Hash160 getHash() {
-            return new LedgerContract().getHash();
+            return ledgerContract.getHash();
         }
     }
 
