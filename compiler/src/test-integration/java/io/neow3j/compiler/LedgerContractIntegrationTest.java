package io.neow3j.compiler;

import static io.neow3j.contract.ContractParameter.hash256;
import static io.neow3j.contract.ContractParameter.integer;
import static org.hamcrest.Matchers.greaterThanOrEqualTo;
import static org.hamcrest.Matchers.is;
import static org.junit.Assert.assertThat;

import io.neow3j.constants.NeoConstants;
import io.neow3j.devpack.Hash160;
import io.neow3j.devpack.Hash256;
import io.neow3j.devpack.contracts.LedgerContract;
import io.neow3j.protocol.core.methods.response.NeoBlock;
import io.neow3j.protocol.core.methods.response.NeoInvokeFunction;
import io.neow3j.protocol.core.methods.response.StackItem;
import io.neow3j.utils.Numeric;
import java.io.IOException;
import java.math.BigInteger;
import java.util.List;

import org.junit.BeforeClass;
import org.junit.Ignore;
import org.junit.Test;

public class LedgerContractIntegrationTest extends ContractTest {

    private static NeoBlock blockOfDeployTx;

    @BeforeClass
    public static void setUp() throws Throwable {
        setUp(LedgerContractIntegrationTestContract.class.getName());
        blockOfDeployTx = neow3j.getBlock(blockHashOfDeployTx, true).send().getBlock();
    }

    @Test
    public void getTransactionHeight() throws IOException {
        NeoInvokeFunction response = callInvokeFunction(hash256(deployTxHash.toString()));
        assertThat(
                response.getInvocationResult().getStack().get(0).getInteger().longValue(),
                is(blockOfDeployTx.getIndex()));
    }

    @Test
    public void getTransactionHeightOfNonExistentTransaction() throws IOException {
        NeoInvokeFunction response = callInvokeFunction("getTransactionHeight",
                hash256("0000000000000000000000000000000000000000000000000000000000000000"));
        assertThat(
                response.getInvocationResult().getStack().get(0).getInteger().intValue(),
                is(-1));
    }

    @Test
    public void getTransactionFromBlock() throws IOException {
        NeoInvokeFunction response = callInvokeFunction(
                integer(BigInteger.valueOf(blockOfDeployTx.getIndex())), integer(0));
<<<<<<< HEAD
        List<StackItem> tx = response.getInvocationResult().getStack().get(0).getList();
        assertThat(tx.get(0).getHexString(), is(Numeric.reverseHexString(deployTxHash)));
        assertThat(tx.get(1).getInteger().intValue(), is(0)); // version
        assertThat(tx.get(2).getInteger().longValue(), greaterThanOrEqualTo(1L)); // nonce
        assertThat(tx.get(3).getAddress(), is(committee.getAddress())); // sender
        assertThat(tx.get(4).getInteger().intValue(), greaterThanOrEqualTo(1)); // system fee
        assertThat(tx.get(5).getInteger().intValue(), greaterThanOrEqualTo(1)); // network fee
        assertThat(tx.get(6).getInteger().intValue(),
=======
        ArrayStackItem tx = response.getInvocationResult().getStack().get(0).asArray();
        assertThat(tx.get(0).asByteString().getAsHexString(),
                is(Numeric.reverseHexString(deployTxHash.toString())));
        assertThat(tx.get(1).asInteger().getValue().intValue(), is(0)); // version
        assertThat(tx.get(2).asInteger().getValue().longValue(), greaterThanOrEqualTo(1L)); // nonce
        assertThat(tx.get(3).asByteString().getAsAddress(),
                is(committee.getAddress())); // sender
        assertThat(tx.get(4).asInteger().getValue().intValue(),
                greaterThanOrEqualTo(1)); // system fee
        assertThat(tx.get(5).asInteger().getValue().intValue(),
                greaterThanOrEqualTo(1)); // network fee
        assertThat(tx.get(6).asInteger().getValue().intValue(),
>>>>>>> 4dd4a702
                greaterThanOrEqualTo(NeoConstants.MAX_VALID_UNTIL_BLOCK_INCREMENT));
        assertThat(tx.get(7).getHexString().length(), greaterThanOrEqualTo(1)); // script
    }

    @Test
    public void getTransactionFromBlockWithBlockHash() throws IOException {
<<<<<<< HEAD
        NeoInvokeFunction response = callInvokeFunction(hash256(blockHashOfDeployTx), integer(0));
        List<StackItem> tx = response.getInvocationResult().getStack().get(0).getList();
        assertThat(tx.get(0).getHexString(), is(Numeric.reverseHexString(deployTxHash)));
        assertThat(tx.get(1).getInteger().intValue(), is(0)); // version
        assertThat(tx.get(2).getInteger().longValue(), greaterThanOrEqualTo(1L)); // nonce
        assertThat(tx.get(3).getAddress(), is(committee.getAddress())); // sender
        assertThat(tx.get(4).getInteger().intValue(), greaterThanOrEqualTo(1)); // system fee
        assertThat(tx.get(5).getInteger().intValue(), greaterThanOrEqualTo(1)); // network fee
        assertThat(tx.get(6).getInteger().intValue(),
=======
        NeoInvokeFunction response = callInvokeFunction(hash256(blockHashOfDeployTx.toString()),
                integer(0));
        ArrayStackItem tx = response.getInvocationResult().getStack().get(0).asArray();
        assertThat(tx.get(0).asByteString().getAsHexString(),
                is(Numeric.reverseHexString(deployTxHash.toString())));
        assertThat(tx.get(1).asInteger().getValue().intValue(), is(0)); // version
        assertThat(tx.get(2).asInteger().getValue().longValue(), greaterThanOrEqualTo(1L)); // nonce
        assertThat(tx.get(3).asByteString().getAsAddress(), is(committee.getAddress())); // sender
        assertThat(tx.get(4).asInteger().getValue().intValue(),
                greaterThanOrEqualTo(1)); // system fee
        assertThat(tx.get(5).asInteger().getValue().intValue(),
                greaterThanOrEqualTo(1)); // network fee
        assertThat(tx.get(6).asInteger().getValue().intValue(),
>>>>>>> 4dd4a702
                greaterThanOrEqualTo(NeoConstants.MAX_VALID_UNTIL_BLOCK_INCREMENT));
        assertThat(tx.get(7).getHexString().length(), greaterThanOrEqualTo(1)); // script
    }

    @Test
    public void getTransaction() throws IOException {
<<<<<<< HEAD
        NeoInvokeFunction response = callInvokeFunction(hash256(deployTxHash));
        List<StackItem> tx = response.getInvocationResult().getStack().get(0).getList();
        assertThat(tx.get(0).getHexString(), is(Numeric.reverseHexString(deployTxHash)));
        assertThat(tx.get(1).getInteger().intValue(), is(0)); // version
        assertThat(tx.get(2).getInteger().longValue(), greaterThanOrEqualTo(1L)); // nonce
        assertThat(tx.get(3).getAddress(), is(committee.getAddress())); // sender
        assertThat(tx.get(4).getInteger().intValue(), greaterThanOrEqualTo(1)); // system fee
        assertThat(tx.get(5).getInteger().intValue(), greaterThanOrEqualTo(1)); // network fee
        assertThat(tx.get(6).getInteger().intValue(),
=======
        NeoInvokeFunction response = callInvokeFunction(hash256(deployTxHash.toString()));
        ArrayStackItem tx = response.getInvocationResult().getStack().get(0).asArray();
        assertThat(tx.get(0).asByteString().getAsHexString(),
                is(Numeric.reverseHexString(deployTxHash.toString())));
        assertThat(tx.get(1).asInteger().getValue().intValue(), is(0)); // version
        assertThat(tx.get(2).asInteger().getValue().longValue(), greaterThanOrEqualTo(1L)); // nonce
        assertThat(tx.get(3).asByteString().getAsAddress(),
                is(committee.getAddress())); // sender
        assertThat(tx.get(4).asInteger().getValue().intValue(),
                greaterThanOrEqualTo(1)); // system fee
        assertThat(tx.get(5).asInteger().getValue().intValue(),
                greaterThanOrEqualTo(1)); // network fee
        assertThat(tx.get(6).asInteger().getValue().intValue(),
>>>>>>> 4dd4a702
                greaterThanOrEqualTo(NeoConstants.MAX_VALID_UNTIL_BLOCK_INCREMENT));
        assertThat(tx.get(7).getHexString().length(), greaterThanOrEqualTo(1)); // script
    }

    @Test
    public void getNonExistentTransaction() throws IOException {
        NeoInvokeFunction response = callInvokeFunction(
                hash256("0000000000000000000000000000000000000000000000000000000000000000"));
        assertThat(response.getInvocationResult().getStack().get(0).getInteger().intValue(), is(1));
    }

    @Test
    public void getBlockWithBlockHash() throws IOException {
        NeoInvokeFunction response = callInvokeFunction(hash256(blockHashOfDeployTx.toString()));

<<<<<<< HEAD
        List<StackItem> block = response.getInvocationResult().getStack().get(0).getList();
        assertThat(block.get(0).getHexString(), is(Numeric.reverseHexString(blockHashOfDeployTx)));
        assertThat(block.get(1).getInteger().intValue(), is(blockOfDeployTx.getVersion()));
        assertThat(block.get(2).getHexString(),
                is(Numeric.reverseHexString(blockOfDeployTx.getPrevBlockHash())));
        assertThat(block.get(3).getHexString(),
                is(Numeric.reverseHexString(blockOfDeployTx.getMerkleRootHash())));
        assertThat(block.get(4).getInteger().longValue(), is(blockOfDeployTx.getTime()));
        assertThat(block.get(5).getInteger().longValue(), is(blockOfDeployTx.getIndex()));
        assertThat(block.get(6).getAddress(), is(blockOfDeployTx.getNextConsensus()));
        assertThat(block.get(7).getInteger().intValue(),
=======
        ArrayStackItem block = response.getInvocationResult().getStack().get(0).asArray();
        assertThat(block.get(0).asByteString().getAsHexString(),
                is(Numeric.reverseHexString(blockHashOfDeployTx.toString())));
        assertThat(block.get(1).asInteger().getValue().intValue(),
                is(blockOfDeployTx.getVersion()));
        assertThat(block.get(2).asByteString().getAsHexString(),
                is(Numeric.reverseHexString(blockOfDeployTx.getPrevBlockHash().toString())));
        assertThat(block.get(3).asByteString().getAsHexString(),
                is(Numeric.reverseHexString(blockOfDeployTx.getMerkleRootHash().toString())));
        assertThat(block.get(4).asInteger().getValue().longValue(),
                is(blockOfDeployTx.getTime()));
        assertThat(block.get(5).asInteger().getValue().longValue(),
                is(blockOfDeployTx.getIndex()));
        assertThat(block.get(6).asByteString().getAsAddress(),
                is(blockOfDeployTx.getNextConsensus()));
        assertThat(block.get(7).asInteger().getValue().intValue(),
>>>>>>> 4dd4a702
                is(blockOfDeployTx.getTransactions().size()));
    }

    @Test
    public void getBlockWithBlockNumber() throws IOException {
        NeoInvokeFunction response = callInvokeFunction(
                integer(BigInteger.valueOf(blockOfDeployTx.getIndex())));

<<<<<<< HEAD
        List<StackItem> block = response.getInvocationResult().getStack().get(0).getList();
        assertThat(block.get(0).getHexString(), is(Numeric.reverseHexString(blockHashOfDeployTx)));
        assertThat(block.get(1).getInteger().intValue(), is(blockOfDeployTx.getVersion()));
        assertThat(block.get(2).getHexString(),
                is(Numeric.reverseHexString(blockOfDeployTx.getPrevBlockHash())));
        assertThat(block.get(3).getHexString(),
                is(Numeric.reverseHexString(blockOfDeployTx.getMerkleRootHash())));
        assertThat(block.get(4).getInteger().longValue(), is(blockOfDeployTx.getTime()));
        assertThat(block.get(5).getInteger().longValue(), is(blockOfDeployTx.getIndex()));
        assertThat(block.get(6).getAddress(), is(blockOfDeployTx.getNextConsensus()));
        assertThat(block.get(7).getInteger().intValue(),
=======
        ArrayStackItem block = response.getInvocationResult().getStack().get(0).asArray();
        assertThat(block.get(0).asByteString().getAsHexString(),
                is(Numeric.reverseHexString(blockHashOfDeployTx.toString())));
        assertThat(block.get(1).asInteger().getValue().intValue(),
                is(blockOfDeployTx.getVersion()));
        assertThat(block.get(2).asByteString().getAsHexString(),
                is(Numeric.reverseHexString(blockOfDeployTx.getPrevBlockHash().toString())));
        assertThat(block.get(3).asByteString().getAsHexString(),
                is(Numeric.reverseHexString(blockOfDeployTx.getMerkleRootHash().toString())));
        assertThat(block.get(4).asInteger().getValue().longValue(),
                is(blockOfDeployTx.getTime()));
        assertThat(block.get(5).asInteger().getValue().longValue(),
                is(blockOfDeployTx.getIndex()));
        assertThat(block.get(6).asByteString().getAsAddress(),
                is(blockOfDeployTx.getNextConsensus()));
        assertThat(block.get(7).asInteger().getValue().intValue(),
>>>>>>> 4dd4a702
                is(blockOfDeployTx.getTransactions().size()));
    }

    @Test
    public void currentIndex() throws IOException {
        NeoInvokeFunction response = callInvokeFunction();
        BigInteger height = response.getInvocationResult().getStack().get(0).getInteger();
        assertThat(height.intValue(), greaterThanOrEqualTo(0));
    }

    @Test
    public void currentHash() throws IOException {
        NeoInvokeFunction response = callInvokeFunction();
        byte[] hash = response.getInvocationResult().getStack().get(0).getByteArray();
        assertThat(hash.length, is(32));
    }

    @Ignore("Waiting for the implementation of the LedgerContract in the contract module.")
    @Test
    public void getHash() throws IOException {
        NeoInvokeFunction response = callInvokeFunction();
        // TODO: Get the script hash of the LedgerContract form the contract module.
//      assertThat(response.getInvocationResult().getStack().get(0).getHexString(),
//              is(io.neow3j.contract.LedgerContract.SCRIPT_HASH.toString()));
    }

    static class LedgerContractIntegrationTestContract {

        public static int getTransactionHeight(Hash256 blockHash) {
            return LedgerContract.getTransactionHeight(blockHash);
        }

        public static Object getTransactionFromBlock(int blockNr, int txNr) {
            return LedgerContract.getTransactionFromBlock(blockNr, txNr);
        }

        public static Object getTransactionFromBlockWithBlockHash(Hash256 blockHash, int txNr) {
            return LedgerContract.getTransactionFromBlock(blockHash, txNr);
        }

        public static Object getTransaction(Hash256 txHash) {
            return LedgerContract.getTransaction(txHash);
        }

        public static boolean getNonExistentTransaction(Hash256 txHash) {
            if (LedgerContract.getTransaction(txHash) == null) {
                return true;
            }
            return false;
        }

        public static Object getBlockWithBlockHash(Hash256 blockHash) {
            return LedgerContract.getBlock(blockHash);
        }

        public static Object getBlockWithBlockNumber(int blockNr) {
            return LedgerContract.getBlock(blockNr);
        }

        public static int currentIndex() {
            return LedgerContract.currentIndex();
        }

        public static Hash256 currentHash() {
            return LedgerContract.currentHash();
        }

        public static Hash160 getHash() {
            return LedgerContract.getHash();
        }
    }

}<|MERGE_RESOLUTION|>--- conflicted
+++ resolved
@@ -53,91 +53,45 @@
     public void getTransactionFromBlock() throws IOException {
         NeoInvokeFunction response = callInvokeFunction(
                 integer(BigInteger.valueOf(blockOfDeployTx.getIndex())), integer(0));
-<<<<<<< HEAD
         List<StackItem> tx = response.getInvocationResult().getStack().get(0).getList();
-        assertThat(tx.get(0).getHexString(), is(Numeric.reverseHexString(deployTxHash)));
+        assertThat(tx.get(0).getHexString(), is(Numeric.reverseHexString(deployTxHash.toString())));
         assertThat(tx.get(1).getInteger().intValue(), is(0)); // version
         assertThat(tx.get(2).getInteger().longValue(), greaterThanOrEqualTo(1L)); // nonce
         assertThat(tx.get(3).getAddress(), is(committee.getAddress())); // sender
         assertThat(tx.get(4).getInteger().intValue(), greaterThanOrEqualTo(1)); // system fee
         assertThat(tx.get(5).getInteger().intValue(), greaterThanOrEqualTo(1)); // network fee
         assertThat(tx.get(6).getInteger().intValue(),
-=======
-        ArrayStackItem tx = response.getInvocationResult().getStack().get(0).asArray();
-        assertThat(tx.get(0).asByteString().getAsHexString(),
-                is(Numeric.reverseHexString(deployTxHash.toString())));
-        assertThat(tx.get(1).asInteger().getValue().intValue(), is(0)); // version
-        assertThat(tx.get(2).asInteger().getValue().longValue(), greaterThanOrEqualTo(1L)); // nonce
-        assertThat(tx.get(3).asByteString().getAsAddress(),
-                is(committee.getAddress())); // sender
-        assertThat(tx.get(4).asInteger().getValue().intValue(),
-                greaterThanOrEqualTo(1)); // system fee
-        assertThat(tx.get(5).asInteger().getValue().intValue(),
-                greaterThanOrEqualTo(1)); // network fee
-        assertThat(tx.get(6).asInteger().getValue().intValue(),
->>>>>>> 4dd4a702
                 greaterThanOrEqualTo(NeoConstants.MAX_VALID_UNTIL_BLOCK_INCREMENT));
         assertThat(tx.get(7).getHexString().length(), greaterThanOrEqualTo(1)); // script
     }
 
     @Test
     public void getTransactionFromBlockWithBlockHash() throws IOException {
-<<<<<<< HEAD
-        NeoInvokeFunction response = callInvokeFunction(hash256(blockHashOfDeployTx), integer(0));
+        NeoInvokeFunction response = callInvokeFunction(hash256(blockHashOfDeployTx.toString()),
+                integer(0));
         List<StackItem> tx = response.getInvocationResult().getStack().get(0).getList();
-        assertThat(tx.get(0).getHexString(), is(Numeric.reverseHexString(deployTxHash)));
+        assertThat(tx.get(0).getHexString(), is(Numeric.reverseHexString(deployTxHash.toString())));
         assertThat(tx.get(1).getInteger().intValue(), is(0)); // version
         assertThat(tx.get(2).getInteger().longValue(), greaterThanOrEqualTo(1L)); // nonce
         assertThat(tx.get(3).getAddress(), is(committee.getAddress())); // sender
         assertThat(tx.get(4).getInteger().intValue(), greaterThanOrEqualTo(1)); // system fee
         assertThat(tx.get(5).getInteger().intValue(), greaterThanOrEqualTo(1)); // network fee
         assertThat(tx.get(6).getInteger().intValue(),
-=======
-        NeoInvokeFunction response = callInvokeFunction(hash256(blockHashOfDeployTx.toString()),
-                integer(0));
-        ArrayStackItem tx = response.getInvocationResult().getStack().get(0).asArray();
-        assertThat(tx.get(0).asByteString().getAsHexString(),
-                is(Numeric.reverseHexString(deployTxHash.toString())));
-        assertThat(tx.get(1).asInteger().getValue().intValue(), is(0)); // version
-        assertThat(tx.get(2).asInteger().getValue().longValue(), greaterThanOrEqualTo(1L)); // nonce
-        assertThat(tx.get(3).asByteString().getAsAddress(), is(committee.getAddress())); // sender
-        assertThat(tx.get(4).asInteger().getValue().intValue(),
-                greaterThanOrEqualTo(1)); // system fee
-        assertThat(tx.get(5).asInteger().getValue().intValue(),
-                greaterThanOrEqualTo(1)); // network fee
-        assertThat(tx.get(6).asInteger().getValue().intValue(),
->>>>>>> 4dd4a702
                 greaterThanOrEqualTo(NeoConstants.MAX_VALID_UNTIL_BLOCK_INCREMENT));
         assertThat(tx.get(7).getHexString().length(), greaterThanOrEqualTo(1)); // script
     }
 
     @Test
     public void getTransaction() throws IOException {
-<<<<<<< HEAD
-        NeoInvokeFunction response = callInvokeFunction(hash256(deployTxHash));
+        NeoInvokeFunction response = callInvokeFunction(hash256(deployTxHash.toString()));
         List<StackItem> tx = response.getInvocationResult().getStack().get(0).getList();
-        assertThat(tx.get(0).getHexString(), is(Numeric.reverseHexString(deployTxHash)));
+        assertThat(tx.get(0).getHexString(), is(Numeric.reverseHexString(deployTxHash.toString())));
         assertThat(tx.get(1).getInteger().intValue(), is(0)); // version
         assertThat(tx.get(2).getInteger().longValue(), greaterThanOrEqualTo(1L)); // nonce
         assertThat(tx.get(3).getAddress(), is(committee.getAddress())); // sender
         assertThat(tx.get(4).getInteger().intValue(), greaterThanOrEqualTo(1)); // system fee
         assertThat(tx.get(5).getInteger().intValue(), greaterThanOrEqualTo(1)); // network fee
         assertThat(tx.get(6).getInteger().intValue(),
-=======
-        NeoInvokeFunction response = callInvokeFunction(hash256(deployTxHash.toString()));
-        ArrayStackItem tx = response.getInvocationResult().getStack().get(0).asArray();
-        assertThat(tx.get(0).asByteString().getAsHexString(),
-                is(Numeric.reverseHexString(deployTxHash.toString())));
-        assertThat(tx.get(1).asInteger().getValue().intValue(), is(0)); // version
-        assertThat(tx.get(2).asInteger().getValue().longValue(), greaterThanOrEqualTo(1L)); // nonce
-        assertThat(tx.get(3).asByteString().getAsAddress(),
-                is(committee.getAddress())); // sender
-        assertThat(tx.get(4).asInteger().getValue().intValue(),
-                greaterThanOrEqualTo(1)); // system fee
-        assertThat(tx.get(5).asInteger().getValue().intValue(),
-                greaterThanOrEqualTo(1)); // network fee
-        assertThat(tx.get(6).asInteger().getValue().intValue(),
->>>>>>> 4dd4a702
                 greaterThanOrEqualTo(NeoConstants.MAX_VALID_UNTIL_BLOCK_INCREMENT));
         assertThat(tx.get(7).getHexString().length(), greaterThanOrEqualTo(1)); // script
     }
@@ -153,36 +107,18 @@
     public void getBlockWithBlockHash() throws IOException {
         NeoInvokeFunction response = callInvokeFunction(hash256(blockHashOfDeployTx.toString()));
 
-<<<<<<< HEAD
         List<StackItem> block = response.getInvocationResult().getStack().get(0).getList();
-        assertThat(block.get(0).getHexString(), is(Numeric.reverseHexString(blockHashOfDeployTx)));
+        assertThat(block.get(0).getHexString(),
+                is(Numeric.reverseHexString(blockHashOfDeployTx.toString())));
         assertThat(block.get(1).getInteger().intValue(), is(blockOfDeployTx.getVersion()));
         assertThat(block.get(2).getHexString(),
-                is(Numeric.reverseHexString(blockOfDeployTx.getPrevBlockHash())));
+                is(Numeric.reverseHexString(blockOfDeployTx.getPrevBlockHash().toString())));
         assertThat(block.get(3).getHexString(),
-                is(Numeric.reverseHexString(blockOfDeployTx.getMerkleRootHash())));
+                is(Numeric.reverseHexString(blockOfDeployTx.getMerkleRootHash().toString())));
         assertThat(block.get(4).getInteger().longValue(), is(blockOfDeployTx.getTime()));
         assertThat(block.get(5).getInteger().longValue(), is(blockOfDeployTx.getIndex()));
         assertThat(block.get(6).getAddress(), is(blockOfDeployTx.getNextConsensus()));
         assertThat(block.get(7).getInteger().intValue(),
-=======
-        ArrayStackItem block = response.getInvocationResult().getStack().get(0).asArray();
-        assertThat(block.get(0).asByteString().getAsHexString(),
-                is(Numeric.reverseHexString(blockHashOfDeployTx.toString())));
-        assertThat(block.get(1).asInteger().getValue().intValue(),
-                is(blockOfDeployTx.getVersion()));
-        assertThat(block.get(2).asByteString().getAsHexString(),
-                is(Numeric.reverseHexString(blockOfDeployTx.getPrevBlockHash().toString())));
-        assertThat(block.get(3).asByteString().getAsHexString(),
-                is(Numeric.reverseHexString(blockOfDeployTx.getMerkleRootHash().toString())));
-        assertThat(block.get(4).asInteger().getValue().longValue(),
-                is(blockOfDeployTx.getTime()));
-        assertThat(block.get(5).asInteger().getValue().longValue(),
-                is(blockOfDeployTx.getIndex()));
-        assertThat(block.get(6).asByteString().getAsAddress(),
-                is(blockOfDeployTx.getNextConsensus()));
-        assertThat(block.get(7).asInteger().getValue().intValue(),
->>>>>>> 4dd4a702
                 is(blockOfDeployTx.getTransactions().size()));
     }
 
@@ -191,36 +127,18 @@
         NeoInvokeFunction response = callInvokeFunction(
                 integer(BigInteger.valueOf(blockOfDeployTx.getIndex())));
 
-<<<<<<< HEAD
         List<StackItem> block = response.getInvocationResult().getStack().get(0).getList();
-        assertThat(block.get(0).getHexString(), is(Numeric.reverseHexString(blockHashOfDeployTx)));
+        assertThat(block.get(0).getHexString(),
+                is(Numeric.reverseHexString(blockHashOfDeployTx.toString())));
         assertThat(block.get(1).getInteger().intValue(), is(blockOfDeployTx.getVersion()));
         assertThat(block.get(2).getHexString(),
-                is(Numeric.reverseHexString(blockOfDeployTx.getPrevBlockHash())));
+                is(Numeric.reverseHexString(blockOfDeployTx.getPrevBlockHash().toString())));
         assertThat(block.get(3).getHexString(),
-                is(Numeric.reverseHexString(blockOfDeployTx.getMerkleRootHash())));
+                is(Numeric.reverseHexString(blockOfDeployTx.getMerkleRootHash().toString())));
         assertThat(block.get(4).getInteger().longValue(), is(blockOfDeployTx.getTime()));
         assertThat(block.get(5).getInteger().longValue(), is(blockOfDeployTx.getIndex()));
         assertThat(block.get(6).getAddress(), is(blockOfDeployTx.getNextConsensus()));
         assertThat(block.get(7).getInteger().intValue(),
-=======
-        ArrayStackItem block = response.getInvocationResult().getStack().get(0).asArray();
-        assertThat(block.get(0).asByteString().getAsHexString(),
-                is(Numeric.reverseHexString(blockHashOfDeployTx.toString())));
-        assertThat(block.get(1).asInteger().getValue().intValue(),
-                is(blockOfDeployTx.getVersion()));
-        assertThat(block.get(2).asByteString().getAsHexString(),
-                is(Numeric.reverseHexString(blockOfDeployTx.getPrevBlockHash().toString())));
-        assertThat(block.get(3).asByteString().getAsHexString(),
-                is(Numeric.reverseHexString(blockOfDeployTx.getMerkleRootHash().toString())));
-        assertThat(block.get(4).asInteger().getValue().longValue(),
-                is(blockOfDeployTx.getTime()));
-        assertThat(block.get(5).asInteger().getValue().longValue(),
-                is(blockOfDeployTx.getIndex()));
-        assertThat(block.get(6).asByteString().getAsAddress(),
-                is(blockOfDeployTx.getNextConsensus()));
-        assertThat(block.get(7).asInteger().getValue().intValue(),
->>>>>>> 4dd4a702
                 is(blockOfDeployTx.getTransactions().size()));
     }
 
