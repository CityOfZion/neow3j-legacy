--- conflicted
+++ resolved
@@ -107,11 +107,7 @@
     }
 
     protected static SmartContract deployContract(String fullyQualifiedName) throws Throwable {
-<<<<<<< HEAD
-        CompilationResult res = new Compiler().compileClass(fullyQualifiedName);
-=======
         CompilationUnit res = new Compiler().compileClass(fullyQualifiedName);
->>>>>>> 40e56597
         SmartContract sc = new SmartContract(res.getNef(), res.getManifest(), neow3j);
         NeoSendRawTransaction response = sc.deploy()
                 .wallet(wallet)
