--- conflicted
+++ resolved
@@ -14,7 +14,6 @@
 import io.neow3j.protocol.http.HttpService;
 import io.neow3j.test.NeoTestContainer;
 import io.neow3j.transaction.AccountSigner;
-import io.neow3j.transaction.Signer;
 import io.neow3j.transaction.Transaction;
 import io.neow3j.transaction.TransactionBuilder;
 import io.neow3j.transaction.Witness;
@@ -24,7 +23,6 @@
 import io.neow3j.types.NeoVMStateType;
 import io.neow3j.utils.Numeric;
 import io.neow3j.wallet.Account;
-import io.neow3j.wallet.Wallet;
 import org.junit.rules.TestName;
 import org.junit.rules.TestRule;
 import org.junit.runner.Description;
@@ -37,7 +35,6 @@
 import static io.neow3j.crypto.Sign.signMessage;
 import static io.neow3j.test.TestProperties.client1AccountWIF;
 import static io.neow3j.test.TestProperties.defaultAccountWIF;
-import static io.neow3j.transaction.AccountSigner.calledByEntry;
 import static io.neow3j.transaction.Witness.createMultiSigWitness;
 import static io.neow3j.utils.ArrayUtils.reverseArray;
 import static io.neow3j.utils.Await.waitUntilBlockCountIsGreaterThanZero;
@@ -47,7 +44,6 @@
 import static java.lang.String.format;
 import static java.nio.charset.StandardCharsets.UTF_8;
 import static java.util.Arrays.asList;
-import static java.util.Collections.singletonList;
 import static org.hamcrest.Matchers.is;
 import static org.junit.Assert.assertThat;
 
@@ -58,7 +54,6 @@
     private Account defaultAccount;
     private Account committee;
     private Account client1;
-    private Wallet wallet;
     private Neow3j neow3j;
     private SmartContract contract;
     private Hash256 deployTxHash;
@@ -71,7 +66,8 @@
         this.fullyQualifiedClassName = fullyQualifiedName;
     }
 
-    public ContractTestRule() {}
+    public ContractTestRule() {
+    }
 
     @Override
     public Statement apply(Statement base, Description description) {
@@ -97,35 +93,23 @@
     public void setUp(String containerURL) throws Throwable {
         defaultAccount = Account.fromWIF(defaultAccountWIF());
         committee = Account.createMultiSigAccount(
-                singletonList(defaultAccount.getECKeyPair().getPublicKey()), 1);
+                asList(defaultAccount.getECKeyPair().getPublicKey()), 1);
         client1 = Account.fromWIF(client1AccountWIF());
-        wallet = Wallet.withAccounts(defaultAccount, committee);
-        neow3j = neow3j.build(new HttpService(containerURL));
+        neow3j = Neow3j.build(new HttpService(containerURL));
         waitUntilBlockCountIsGreaterThanZero(neow3j);
     }
 
-<<<<<<< HEAD
-    protected SmartContract deployContract(String fullyQualifiedName) throws Throwable {
-        CompilationUnit res = new Compiler().compile(fullyQualifiedName);
+    public SmartContract deployContract(NefFile nef, ContractManifest manifest)
+            throws Throwable {
+
         Transaction tx = new ContractManagement(neow3j)
-                .deploy(res.getNefFile(), res.getManifest())
-                .signers(calledByEntry(committee))
+                .deploy(nef, manifest)
+                .signers(AccountSigner.calledByEntry(committee))
                 .getUnsignedTransaction();
         Witness multiSigWitness = createMultiSigWitness(
                 asList(signMessage(tx.getHashData(), defaultAccount.getECKeyPair())),
                 committee.getVerificationScript());
         NeoSendRawTransaction response = tx.addWitness(multiSigWitness).send();
-=======
-    public SmartContract deployContract(NefFile nef, ContractManifest manifest)
-            throws Throwable {
-
-        NeoSendRawTransaction response = new ContractManagement(neow3j)
-                .deploy(nef, manifest)
-                .wallet(wallet)
-                .signers(AccountSigner.calledByEntry(committee.getScriptHash()))
-                .sign()
-                .send();
->>>>>>> fa54a221
         if (response.hasError()) {
             throw new RuntimeException(response.getError().getMessage());
         }
@@ -165,10 +149,6 @@
         return client1;
     }
 
-    public Wallet getWallet() {
-        return wallet;
-    }
-
     public Neow3j getNeow3j() {
         return neow3j;
     }
@@ -262,8 +242,7 @@
         io.neow3j.contract.GasToken gasToken = new io.neow3j.contract.GasToken(neow3j);
         Transaction tx = gasToken.transfer(committee, to, amount).getUnsignedTransaction();
         Witness multiSigWitness = createMultiSigWitness(
-                asList(signMessage(tx.getHashData(),
-                        defaultAccount.getECKeyPair())),
+                asList(signMessage(tx.getHashData(), defaultAccount.getECKeyPair())),
                 committee.getVerificationScript());
         return tx.addWitness(multiSigWitness).send().getSendRawTransaction().getHash();
     }
