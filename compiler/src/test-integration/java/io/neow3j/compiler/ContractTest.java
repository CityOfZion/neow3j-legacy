package io.neow3j.compiler;

import static java.lang.String.format;
import static java.nio.charset.StandardCharsets.UTF_8;
import static org.hamcrest.Matchers.is;
import static org.junit.Assert.assertThat;

import io.neow3j.contract.ContractParameter;
import io.neow3j.contract.ContractManagement;
<<<<<<< HEAD
import io.neow3j.contract.ScriptHash;
=======
import io.neow3j.contract.Hash160;
>>>>>>> a9d97c81
import io.neow3j.contract.SmartContract;
import io.neow3j.crypto.Base64;
import io.neow3j.protocol.Neow3j;
import io.neow3j.protocol.core.methods.response.NeoApplicationLog;
import io.neow3j.protocol.core.methods.response.NeoApplicationLog.Execution;
import io.neow3j.protocol.core.methods.response.NeoGetApplicationLog;
import io.neow3j.protocol.core.methods.response.NeoGetStorage;
import io.neow3j.protocol.core.methods.response.NeoInvokeFunction;
import io.neow3j.protocol.core.methods.response.NeoSendRawTransaction;
import io.neow3j.protocol.http.HttpService;
import io.neow3j.transaction.Signer;
import io.neow3j.utils.Await;
import io.neow3j.utils.Numeric;
import io.neow3j.wallet.Account;
import io.neow3j.wallet.Wallet;
import java.io.IOException;
import java.math.BigDecimal;
import java.util.Arrays;

import org.junit.ClassRule;
import org.junit.Rule;
import org.junit.rules.TestName;
import org.testcontainers.containers.BindMode;
import org.testcontainers.containers.GenericContainer;
import org.testcontainers.containers.wait.strategy.Wait;
import org.testcontainers.utility.DockerImageName;
import org.testcontainers.utility.MountableFile;

public class ContractTest {

    static final String NEO3_PRIVATENET_CONTAINER_IMG =
            "ghcr.io/axlabs/neo3-privatenet-docker/neo-cli-with-plugins:master-latest";

    static final String CONFIG_FILE_SOURCE = "/node-config/config.json";
    static final String CONFIG_FILE_DESTINATION = "/neo-cli/config.json";
    static final String PROTOCOL_FILE_SOURCE = "/node-config/protocol.json";
    static final String PROTOCOL_FILE_DESTINATION = "/neo-cli/protocol.json";
    static final String WALLET_FILE_SOURCE = "/node-config/wallet.json";
    static final String WALLET_FILE_DESTINATION = "/neo-cli/wallet.json";
    static final String RPCCONFIG_FILE_SOURCE = "/node-config/rpcserver.config.json";
    static final String RPCCONFIG_FILE_DESTINATION = "/neo-cli/Plugins/RpcServer/config.json";
    static final String DBFTCONFIG_FILE_SOURCE = "/node-config/dbft.config.json";
    static final String DBFTCONFIG_FILE_DESTINATION = "/neo-cli/Plugins/DBFTPlugin/config.json";
    static final String ORACLECONFIG_FILE_SOURCE = "/node-config/oracle.config.json";
    static final String ORACLECONFIG_FILE_DESTINATION = "/neo-cli/Plugins/OracleService/config"
            + ".json";

    // This is the port of one of the .NET nodes which is exposed internally by the container.
    static final int EXPOSED_JSONRPC_PORT = 40332;
    // Wallet password for the node's wallnet at node-config/wallet.json.
    static final String NODE_WALLET_PASSWORD = "neo";
    // The path to the wallet from the directory of the node process.
    static final String NODE_WALLET_PATH = "wallet.json";

    protected static final String VM_STATE_HALT = "HALT";
    protected static final String VM_STATE_FAULT = "FAULT";
    protected static final String DEFAULT_ACCOUNT_ADDRES = "NZNos2WqTbu5oCgyfss9kUJgBXJqhuYAaj";
    protected static final String DEFAULT_ACCOUNT_WIF =
            "L3kCZj6QbFPwbsVhxnB8nUERDy4mhCSrWJew4u5Qh5QmGMfnCTda";

    @ClassRule
    public static GenericContainer<?> privateNetContainer = new GenericContainer<>(
            DockerImageName.parse(NEO3_PRIVATENET_CONTAINER_IMG))
            .withClasspathResourceMapping(CONFIG_FILE_SOURCE, CONFIG_FILE_DESTINATION,
                    BindMode.READ_ONLY)
            .withClasspathResourceMapping(PROTOCOL_FILE_SOURCE, PROTOCOL_FILE_DESTINATION,
                    BindMode.READ_ONLY)
            .withCopyFileToContainer(
                    MountableFile.forClasspathResource(WALLET_FILE_SOURCE, 777),
                    WALLET_FILE_DESTINATION)
            .withClasspathResourceMapping(RPCCONFIG_FILE_SOURCE, RPCCONFIG_FILE_DESTINATION,
                    BindMode.READ_ONLY)
            .withClasspathResourceMapping(DBFTCONFIG_FILE_SOURCE, DBFTCONFIG_FILE_DESTINATION,
                    BindMode.READ_ONLY)
            .withClasspathResourceMapping(ORACLECONFIG_FILE_SOURCE, ORACLECONFIG_FILE_DESTINATION,
                    BindMode.READ_ONLY)
            .withExposedPorts(EXPOSED_JSONRPC_PORT)
            .waitingFor(Wait.forListeningPort());

    protected static Account defaultAccount;
    protected static Account committee;
    protected static Wallet wallet;
    protected static Neow3j neow3j;
    protected static SmartContract contract;
    protected static String contractName;
    protected static String deployTxHash;
    protected static String blockHashOfDeployTx;

    @Rule
    public TestName testName = new TestName();

    private boolean signAsCommittee = false;
    private boolean signWithDefaultAccount = false;

    protected String getTestName() {
        return testName.getMethodName();
    }

    protected static void setUp(String name) throws Throwable {
        defaultAccount = Account.fromWIF(DEFAULT_ACCOUNT_WIF);
        committee = Account.createMultiSigAccount(
                Arrays.asList(defaultAccount.getECKeyPair().getPublicKey()), 1);
        wallet = Wallet.withAccounts(defaultAccount, committee);
        neow3j = Neow3j.build(new HttpService(getNodeUrl(privateNetContainer)));
        neow3j.setNetworkMagicNumber(769);
        contractName = name;
        contract = deployContract(contractName);
        Await.waitUntilContractIsDeployed(contract.getScriptHash(), neow3j);
    }

    protected static String getResultFilePath(String testClassName, String methodName) {
        return "responses/" + testClassName + "/" + methodName + ".json";
    }

    protected static String getNodeUrl(GenericContainer container) {
        return "http://" + container.getContainerIpAddress() +
                ":" + container.getMappedPort(EXPOSED_JSONRPC_PORT);
    }

    protected static SmartContract deployContract(String fullyQualifiedName) throws Throwable {
        CompilationUnit res = new Compiler().compileClass(fullyQualifiedName);
        NeoSendRawTransaction response = new ContractManagement(neow3j)
                .deploy(res.getNefFile(), res.getManifest())
                .wallet(wallet)
                .signers(Signer.calledByEntry(committee.getScriptHash()))
                .sign().send();
        if (response.hasError()) {
            throw new RuntimeException(response.getError().getMessage());
        }

        // Remember the transaction and its block.
        deployTxHash = response.getSendRawTransaction().getHash();
        Await.waitUntilTransactionIsExecuted(deployTxHash, neow3j);
        blockHashOfDeployTx = neow3j.getTransaction(deployTxHash).send()
                .getTransaction().getBlockHash();
        // Get the contract address from the application logs.
        NeoApplicationLog appLog = neow3j.getApplicationLog(
                response.getSendRawTransaction().getHash()).send().getApplicationLog();
        Execution execution = appLog.getExecutions().get(0);
        if (execution.getState().equals(VM_STATE_FAULT)) {
            throw new IllegalStateException(format("Failed deploying the contract '%s'. Exception "
                    + "message was: '%s'", fullyQualifiedName, execution.getException()));
        }
<<<<<<< HEAD
        String scriptHashHex = execution.getStack().get(0).getList().get(2).getHexString();
        ScriptHash scriptHash = new ScriptHash(Numeric.hexStringToByteArray(scriptHashHex));
=======
        ArrayStackItem arrayItem = execution.getStack().get(0).asArray();
        Hash160 scriptHash = new Hash160(Numeric.hexStringToByteArray(
                arrayItem.get(2).asByteString().getAsHexString()));
>>>>>>> a9d97c81
        return new SmartContract(scriptHash, neow3j);
    }

    /**
     * Does an {@code invokefunction} JSON-RPC to the setup contract, the function with the current
     * test's name, and the given parameters.
     *
     * @param params The parameters to provide to the function call.
     * @return The result of the call.
     * @throws IOException if something goes wrong in the communication with the neo-node.
     */
    protected NeoInvokeFunction callInvokeFunction(ContractParameter... params) throws IOException {
        return callInvokeFunction(getTestName(), params);
    }

    /**
     * Does a {@code invokefunction} JSON-RPC to the contract under test, the given function, with
     * the given parameters and signer.
     *
     * @param function The function to call.
     * @param params   The parameters to provide to the function call.
     * @return The result of the call.
     * @throws IOException if something goes wrong in the communication with the neo-node.
     */
    protected NeoInvokeFunction callInvokeFunction(String function, ContractParameter... params)
            throws IOException {

        if (signAsCommittee) {
            return contract.callInvokeFunction(function, Arrays.asList(params),
                    Signer.global(committee.getScriptHash()));
        }
        if (signWithDefaultAccount) {
            return contract.callInvokeFunction(function, Arrays.asList(params),
                    Signer.global(defaultAccount.getScriptHash()));
        }
        return contract.callInvokeFunction(function, Arrays.asList(params));
    }

    /**
     * Asserts that the given expected value is in the contracts storage under the given key.
     * <p>
     * The key is converted into a UTF-8 encoded byte array.
     *
     * @param key           The key to check.
     * @param expectedValue The expected value.
     */
    protected void assertStorageContains(String key, String expectedValue) throws IOException {
        NeoGetStorage response = neow3j.getStorage(contract.getScriptHash().toString(),
                        Numeric.toHexStringNoPrefix(key.getBytes(UTF_8))).send();
        String value = new String(Base64.decode(response.getStorage()), UTF_8);

        assertThat(value, is(expectedValue));
    }

    /**
     * Builds and sends a transaction that invokes the contract under test, the function with the
     * name of the current test method, with the given parameters.
     *
     * @param params The parameters to pass with the function call.
     * @return the hash of the sent transaction.
     */
    protected String invokeFunction(ContractParameter... params) throws Throwable {
        return invokeFunction(getTestName(), params);
    }

    /**
     * Transfers the given amount of GAS to the {@code to} account. The amount is taken from the
     * committee account.
     *
     * @param to     The receiving account.
     * @param amount The amount to transfer.
     * @return the hash of the transfer transaction.
     * @throws Throwable if an error occurs when communicating the the neo-node, or when
     *                   constructing the transaction object.
     */
    protected static String transferGas(Hash160 to, String amount) throws Throwable {
        io.neow3j.contract.GasToken gasToken = new io.neow3j.contract.GasToken(neow3j);
        return gasToken.transferFromSpecificAccounts(wallet, defaultAccount.getScriptHash(),
                new BigDecimal(amount), committee.getScriptHash())
                .sign()
                .send()
                .getSendRawTransaction().getHash();
    }

    /**
     * Transfers the given amount of NEO to the {@code to} account. The amount is taken from the
     * committee account.
     *
     * @param to     The receiving account.
     * @param amount The amount to transfer.
     * @return the hash of the transfer transaction.
     * @throws Throwable if an error occurs when communicating the the neo-node, or when
     *                   constructing the transaction object.
     */
    protected static String transferNeo(Hash160 to, String amount) throws Throwable {
        io.neow3j.contract.NeoToken neoToken = new io.neow3j.contract.NeoToken(neow3j);
        return neoToken.transferFromSpecificAccounts(wallet, defaultAccount.getScriptHash(),
                new BigDecimal(amount), committee.getScriptHash())
                .sign()
                .send()
                .getSendRawTransaction().getHash();
    }

    /**
     * Builds and sends a transaction that invokes the contract under test, the given function, with
     * the given parameters.
     *
     * @param function The function to call.
     * @param params   The parameters to pass with the function call.
     * @return the hash of the sent transaction.
     */
    protected String invokeFunction(String function, ContractParameter... params)
            throws Throwable {

        Signer signer;
        if (signAsCommittee) {
            signer = Signer.global(committee.getScriptHash());
        } else {
            signer = Signer.global(defaultAccount.getScriptHash());
        }
        NeoSendRawTransaction response = contract.invokeFunction(function, params)
                .wallet(wallet)
                .signers(signer)
                .sign()
                .send();

        if (response.hasError()) {
            throw new RuntimeException(response.getError().getMessage());
        }
        return response.getSendRawTransaction().getHash();
    }

    /**
     * Builds and sends a transaction that invokes the contract under test, the function with the
     * name of the current test method, with the given parameters. Sleeps until the transaction is
     * included in a block.
     * <p>
     * The multi-sig account at {@link ContractTest#committee} is used to sign the transaction.
     *
     * @param params The parameters to pass with the function call.
     * @return the hash of the transaction.
     */
    protected String invokeFunctionAndAwaitExecution(ContractParameter... params) throws Throwable {
        String txHash = invokeFunction(params);
        Await.waitUntilTransactionIsExecuted(txHash, neow3j);
        return txHash;
    }

    /**
     * Builds and sends a transaction that invokes the contract under test, the given function, with
     * the given parameters. Sleeps until the transaction is included in a block.
     * <p>
     * The multi-sig account at {@link ContractTest#committee} is used to sign the transaction.
     *
     * @param function The function to call.
     * @param params   The parameters to pass with the function call.
     * @return the hash of the transaction.
     */
    protected String invokeFunctionAndAwaitExecution(String function, ContractParameter... params)
            throws Throwable {

        String txHash = invokeFunction(function, params);
        Await.waitUntilTransactionIsExecuted(txHash, neow3j);
        return txHash;
    }

    protected void assertVMExitedWithHalt(String hash) throws IOException {
        NeoGetApplicationLog response = neow3j.getApplicationLog(hash).send();
        assertThat(response.getApplicationLog().getExecutions().get(0).getState(),
                is(VM_STATE_HALT));
    }

    protected void signAsCommittee() {
        signAsCommittee = true;
    }

    protected void signWithDefaultAccount() {
        signWithDefaultAccount = true;
    }

}<|MERGE_RESOLUTION|>--- conflicted
+++ resolved
@@ -7,11 +7,7 @@
 
 import io.neow3j.contract.ContractParameter;
 import io.neow3j.contract.ContractManagement;
-<<<<<<< HEAD
-import io.neow3j.contract.ScriptHash;
-=======
 import io.neow3j.contract.Hash160;
->>>>>>> a9d97c81
 import io.neow3j.contract.SmartContract;
 import io.neow3j.crypto.Base64;
 import io.neow3j.protocol.Neow3j;
@@ -155,14 +151,8 @@
             throw new IllegalStateException(format("Failed deploying the contract '%s'. Exception "
                     + "message was: '%s'", fullyQualifiedName, execution.getException()));
         }
-<<<<<<< HEAD
         String scriptHashHex = execution.getStack().get(0).getList().get(2).getHexString();
-        ScriptHash scriptHash = new ScriptHash(Numeric.hexStringToByteArray(scriptHashHex));
-=======
-        ArrayStackItem arrayItem = execution.getStack().get(0).asArray();
-        Hash160 scriptHash = new Hash160(Numeric.hexStringToByteArray(
-                arrayItem.get(2).asByteString().getAsHexString()));
->>>>>>> a9d97c81
+        Hash160 scriptHash = new Hash160(Numeric.hexStringToByteArray(scriptHashHex));
         return new SmartContract(scriptHash, neow3j);
     }
 
