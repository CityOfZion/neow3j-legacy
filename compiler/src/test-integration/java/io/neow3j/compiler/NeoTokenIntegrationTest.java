--- conflicted
+++ resolved
@@ -1,16 +1,11 @@
 package io.neow3j.compiler;
 
-<<<<<<< HEAD
-import io.neow3j.devpack.annotations.Permission;
-import io.neow3j.devpack.constants.NativeContract;
-import io.neow3j.types.Hash256;
-=======
 import io.neow3j.contract.FungibleToken;
->>>>>>> 9becd877
 import io.neow3j.devpack.ECPoint;
 import io.neow3j.devpack.Hash160;
 import io.neow3j.devpack.Iterator;
 import io.neow3j.devpack.annotations.Permission;
+import io.neow3j.devpack.constants.NativeContract;
 import io.neow3j.devpack.contracts.NeoToken;
 import io.neow3j.devpack.contracts.NeoToken.AccountState;
 import io.neow3j.devpack.contracts.NeoToken.Candidate;
@@ -60,12 +55,12 @@
 
     @BeforeClass
     public static void setUp() throws Throwable {
-<<<<<<< HEAD
-        Hash256 gasTxHash = ct.transferGas(ct.getDefaultAccount().getScriptHash(), new BigInteger("10000"));
-        Hash256 neoTxHash = ct.transferNeo(ct.getDefaultAccount().getScriptHash(), new BigInteger("10000"));
-        Await.waitUntilTransactionIsExecuted(gasTxHash, ct.getNeow3j());
-        Await.waitUntilTransactionIsExecuted(neoTxHash, ct.getNeow3j());
-=======
+//<<<<<<< HEAD
+//        Hash256 gasTxHash = ct.transferGas(ct.getDefaultAccount().getScriptHash(), new BigInteger("10000"));
+//        Hash256 neoTxHash = ct.transferNeo(ct.getDefaultAccount().getScriptHash(), new BigInteger("10000"));
+//        Await.waitUntilTransactionIsExecuted(gasTxHash, ct.getNeow3j());
+//        Await.waitUntilTransactionIsExecuted(neoTxHash, ct.getNeow3j());
+//=======
         neoToken = new io.neow3j.contract.NeoToken(ct.getNeow3j());
         Hash256 fundHash1 = ct.transferGas(ct.getDefaultAccount().getScriptHash(), new BigInteger("1000000000"));
         Hash256 fundHash2 = ct.transferNeo(ct.getDefaultAccount().getScriptHash(), new BigInteger("10000"));
@@ -77,7 +72,7 @@
         Await.waitUntilTransactionIsExecuted(fundHash2, ct.getNeow3j());
         Await.waitUntilTransactionIsExecuted(fundHash3, ct.getNeow3j());
         Await.waitUntilTransactionIsExecuted(fundHash4, ct.getNeow3j());
->>>>>>> 9becd877
+//>>>>>>> main
     }
 
     @Test
@@ -309,11 +304,11 @@
         }
 
         public static Iterator<Iterator.Struct<ECPoint, Integer>> getAllCandidates() {
-            return NeoToken.getAllCandidates();
+            return neoToken.getAllCandidates();
         }
 
         public static int getCandidateVotes(ECPoint candidatePubKey) {
-            return NeoToken.getCandidateVote(candidatePubKey);
+            return neoToken.getCandidateVote(candidatePubKey);
         }
 
         public static ECPoint[] getNextBlockValidators() {
