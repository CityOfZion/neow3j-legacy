package io.neow3j.compiler;

import io.neow3j.utils.ClassUtils;
import java.nio.ByteBuffer;
import java.nio.ByteOrder;
import java.util.ArrayList;
import java.util.HashMap;
import java.util.List;
import java.util.Map;
import java.util.Map.Entry;
import java.util.Optional;
import java.util.SortedMap;
import java.util.TreeMap;
import org.objectweb.asm.Label;
import org.objectweb.asm.tree.ClassNode;
import org.objectweb.asm.tree.MethodNode;

/**
 * Represents a method in a NeoVM script.
 */
public class NeoMethod {

    // The ASM counterpart of this method.
    private final MethodNode asmMethod;

    // The type that contains this method.
    private final ClassNode sourceClass;

    // The method's name that is, e.g., used when generating the contract's ABI.
    private String name;

    // This method's instructions sorted by their address. The addresses in this map are only
    // relative to this method and not the whole `NeoModule` in which this method lives in.
    private SortedMap<Integer, NeoInstruction> instructions = new TreeMap<>();

    // This list contains those instructions that represent a jump, i.e. they remember a label to
    // which they need to jump. All instructions in this list are also present in the `instructions`
    // map.
    private List<NeoJumpInstruction> jumpInstructions = new ArrayList<>();

    // A mapping between labels - received from `LabelNodes` - and `NeoInstructions` used to keep
    // track of possible jump targets. This is needed when resolving jump addresses for
    // opcodes like JMPIF.
    private Map<Label, NeoInstruction> jumpTargets = new HashMap<>();

    // This method's local variables (excl. method parametrs).
    private SortedMap<Integer, NeoVariable> variablesByNeoIndex = new TreeMap<>();

    // Maps JVM bytecode indices to local variables.
    private SortedMap<Integer, NeoVariable> variablesByJVMIndex = new TreeMap<>();

    // This method's parameters.
    private SortedMap<Integer, NeoVariable> parametersByNeoIndex = new TreeMap<>();

    // Maps JVM bytecode indices to method parameters.
    private SortedMap<Integer, NeoVariable> parametersByJVMIndex = new TreeMap<>();

    // Determines if this method will show up in the contract's ABI.
    private boolean isAbiMethod = false;

    // The address after this method's last instruction byte. I.e. the next free address. This
    // address is not absolute in relation to the {@link NeoModule} this method belongs to. It is a
    // method-internal address.
    private int lastAddress = 0;

    // The address in the NeoModule at which this method starts.
    private Integer startAddress = null;

    // The current label of an instruction. Used in the compilation process to resolve jump
    // addresses. In contrast to `LineNumberNodes`, `LableNodes` are only applicable to the
    // very next instruction node.
    private Label currentLabel;

    // The current JVM instruction line number. Used in the compilation process to map line
    // numbers to `NeoInstructions`.
    private int currentLine;

<<<<<<< HEAD
    // Tells if the current line number should be added to an instruction that is added to this
    // method. If it is the first instruction corresponding to the current line, then the line
    // number is added to the instruction.
    private boolean isFreshNewLine = true;

    // A mapping between labels - received from `LabelNodes` - and `NeoInstructions` used to keep
    // track of possible jump targets. This is needed when resolving jump addresses for
    // opcodes like JMPIF.
    private Map<Label, NeoInstruction> jumpTargets = new HashMap<>();

    /**
     * Constructs a new Neo method.
     *
     * @param asmMethod   The Java method this Neo method is converted from.
     * @param sourceClass The Java class from which this method originates.
     */
    public NeoMethod(MethodNode asmMethod, ClassNode sourceClass) {
=======
    public NeoMethod(MethodNode asmMethod, ClassNode owner) {
>>>>>>> 840c882d
        this.asmMethod = asmMethod;
        this.name = asmMethod.name;
        this.sourceClass = sourceClass;
    }

    /**
     * Gets the corresponding JVM method that this method was converted from.
     *
     * @return the method.
     */
    public MethodNode getAsmMethod() {
        return asmMethod;
    }

    /**
     * Gets the class that this method is converted from.
     *
     * @return The class.
     */
    public ClassNode getOwnerClass() {
        return sourceClass;
    }

    /**
     * Gets the fully qualified name of the class that this method was converted from.
     *
     * @return the fully qualified name of the corresponding class.
     */
    public String getOwnerClassName() {
        return ClassUtils.getFullyQualifiedNameForInternalName(sourceClass.name);
    }

    /**
     * Gets this method's ID, a string uniquely identifying this method. It includes the owner
     * type's name, the method's signature, and the method's name.
     *
     * @return this method's ID.
     */
    public String getId() {
        return getMethodId(asmMethod, sourceClass);
    }

    /**
     * Gets the name of this method. Used like this, e.g., in the contracts ABI.
     *
     * @return this method's name.
     */
    public String getName() {
        return name;
    }

    /**
     * Gets the name of the JVM method that this Neo method was derived from.
     * <p>
     * This will most often be equal to the name returned by {@link NeoMethod#getName()}.
     *
     * @return the name of the corresponding source method.
     */
    public String getSourceMethodName() {
        return asmMethod.name;
    }

    /**
     * Sets this method's name to the given string.
     *
     * @param name the method name.
     */
    public void setName(String name) {
        this.name = name;
    }

    /**
     * Creates a unique id for the given method used to identify this method in the {@link
     * NeoModule}.
     */
    public static String getMethodId(MethodNode asmMethod, ClassNode owner) {
        return owner.name + "." + asmMethod.name + asmMethod.desc;
    }

    /**
     * Gets the current line number that is currently being converted by the compiler.
     *
     * @return the current line number.
     */
    public int getCurrentLine() {
        return currentLine;
    }

    /**
     * Set the current line of this meethod to the given number.
     *
     * @param currentLine The current line to set.
     */
    public void setCurrentLine(int currentLine) {
        this.currentLine = currentLine;
        isFreshNewLine = true;
    }

    public void setCurrentLabel(Label currentLabel) {
        this.currentLabel = currentLabel;
    }


    /**
     * Gets this methods start address.
     * <p>
     * This address is set by the NeoModule when it is finalized. It is the absolute position of the
     * method inside of the module/script. The addresses of this method's instructions are only
     * relative and have to be used with the start address in order to get absolute addresses.
     *
     * @return the start address, or null if the corresponding NeoModule was not yet finalized.
     */
    public int getStartAddress() {
        return startAddress;
    }

    /**
     * Sets the given start address on this method.
     *
     * @param startAddress The address where this method begins inside of its NeoModule.
     */
    public void setStartAddress(int startAddress) {
        this.startAddress = startAddress;
    }


    /**
     * Checks if this method should show up in the ABI, i.e., is public and directly invocable from
     * outside of the smart contract.
     *
     * @return true if this method is an ABI method. False, otherwise.
     */
    public boolean isAbiMethod() {
        return isAbiMethod;
    }

    public void setIsAbiMethod(boolean abiMethod) {
        isAbiMethod = abiMethod;
    }

    /**
     * Gets the sorted instructions of this method. The map is sorted by instruction addresses,
     * i.e., the keys are the addresses.
     *
     * @return the instructions.
     */
    public SortedMap<Integer, NeoInstruction> getInstructions() {
        return instructions;
    }

    /**
     * Gets this method's variables sorted by their index. The index is the one these variables have
     * in the Neo script. It might defer from the one they have in the Java bytecode.
     *
     * @return the variables.
     */
    public SortedMap<Integer, NeoVariable> getVariablesByNeoIndex() {
        return variablesByNeoIndex;
    }

    /**
     * Gets this method's parameters sorted by their index. The index is the one these parameters
     * have in the Neo script. It might defer from the one they have in the Java bytecode.
     *
     * @return the prameters.
     */
    public SortedMap<Integer, NeoVariable> getParametersByNeoIndex() {
        return parametersByNeoIndex;
    }

    /**
     * Gets the address that follows this method's last instruction, i.e., the next free address.
     * This address is only absolute in context of this method but not in the whole module.
     *
     * @return the next instruction address.
     */
    public int getLastAddress() {
        return lastAddress;
    }

    /**
     * Adds a parameter to this method.
     *
     * @param var The parameter to add.
     */
    public void addParameter(NeoVariable var) {
        this.parametersByNeoIndex.put(var.getNeoIndex(), var);
        this.parametersByJVMIndex.put(var.getJvmIndex(), var);
    }

    /**
     * Adds a local variable to this method.
     */
    void addVariable(NeoVariable var) {
        this.variablesByNeoIndex.put(var.getNeoIndex(), var);
        this.variablesByJVMIndex.put(var.getJvmIndex(), var);
    }

    /**
     * Gets the variable at the given index from this method in its JVM bytecode representation
     *
     * @return the variable.
     */
    NeoVariable getVariableByJVMIndex(int index) {
        return this.variablesByJVMIndex.get(index);
    }

    /**
     * Gets the parameter at the given index from this method in its JVM bytecode representation
     *
     * @return the parameter.
     */
    NeoVariable getParameterByJVMIndex(int index) {
        return this.parametersByJVMIndex.get(index);
    }

    /**
     * Adds the given instruction to this method. The corresponding source code line number and the
     * instruction's address (relative to this method) is added to the instruction object.
     *
     * @param neoInsn The instruction to add.
     */
    public void addInstruction(NeoInstruction neoInsn) {
<<<<<<< HEAD
        if (isFreshNewLine) {
            neoInsn.setLineNr(currentLine);
            isFreshNewLine = false;
        }
=======
>>>>>>> 840c882d
        if (this.currentLabel != null) {
            // When the compiler sees a `LabelNode` it stores it on the `currentLabelNode` field
            // and continues. The next instruction is the one that the label belongs. We expect
            // that when a new instruction is added to this method and the `currentLabelNode` is
            // set, that label belongs to that `NeoInstruction`. The label is unset as
            // soon as it has been assigned.
            // TODO: Clarify if this behavior is correct in all scenarios. JVM instructions don't
            //  always get replaced one-to-one with `NeoInstructions`.
            // TODO: Clarify if we only need jump points for instructions that additionally have
            //  a `FrameNode` before them.
            this.jumpTargets.put(this.currentLabel, neoInsn);
            this.currentLabel = null;
        }
<<<<<<< HEAD
        neoInsn.setAddress(this.lastAddress);
        this.instructions.put(this.lastAddress, neoInsn);
=======
        addInstructionInternal(neoInsn);
    }

    private void addInstructionInternal(NeoInstruction neoInsn) {
        neoInsn.setLineNr(this.currentLine);
        neoInsn.setAddress(this.nextAddress);
        this.instructions.put(this.nextAddress, neoInsn);
>>>>>>> 840c882d
        if (neoInsn instanceof NeoJumpInstruction) {
            this.jumpInstructions.add((NeoJumpInstruction) neoInsn);
        }
        this.lastAddress += 1 + neoInsn.getOperand().length;
    }

    /**
     * Removes the last instruction from this method. If the instruction is a jump target, i.e., has
     * a label, an exception is thrown.
     */
    public void removeLastInstruction() {
        NeoInstruction lastInsn = this.instructions.get(this.instructions.lastKey());
        if (this.jumpTargets.containsValue(lastInsn)) {
            throw new CompilerException("Attempting to remove an instruction that potentially is a "
                    + "jump target for jump instruction.");
        }
<<<<<<< HEAD
        this.instructions.remove(this.instructions.lastKey());
        this.jumpInstructions.remove(lastInsn);
        this.lastAddress -= (1 + lastInsn.getOperand().length);
=======
        removeLastInstructionInternal();
    }

    private void removeLastInstructionInternal() {
        NeoInstruction insn = this.instructions.remove(this.instructions.lastKey());
        this.jumpInstructions.remove(insn);
        this.nextAddress -= (1 + insn.getOperand().length);
    }

    /**
     * Replaces the last instruction on this method with the given one. If the last instruction is a
     * jump target, i.e., has a label set, the label will be transferred to the new instruction.
     *
     * @param newInsn The replacement instruction.
     */
    public void replaceLastInstruction(NeoInstruction newInsn) {
        NeoInstruction lastInsn = this.instructions.get(this.instructions.lastKey());
        if (jumpTargets.containsValue(lastInsn)) {
            Optional<Entry<Label, NeoInstruction>> jumpTarget = jumpTargets.entrySet().stream()
                    .filter(e -> e.getValue() == lastInsn).findFirst();
            Label label = jumpTarget.get().getKey();
            jumpTargets.remove(label);
            jumpTargets.put(label, newInsn);
        }
        removeLastInstructionInternal();
        addInstructionInternal(newInsn);
>>>>>>> 840c882d
    }

    /**
     * Gets the last instruction in this method.
     *
     * @return the last instruction.
     */
    public NeoInstruction getLastInstruction() {
        return this.instructions.get(this.instructions.lastKey());
    }

    /**
     * Serializes this method to a byte array, by serializing all its instructions ordered by
     * instruction address.
     *
     * @return the byte array.
     */
    byte[] toByteArray() {
        byte[] bytes = new byte[byteSize()];
        int i = 0;
        for (NeoInstruction insn : this.instructions.values()) {
            byte[] insnBytes = insn.toByteArray();
            System.arraycopy(insnBytes, 0, bytes, i, insnBytes.length);
            i += insnBytes.length;
        }
        return bytes;
    }

    /**
     * Gets this methods size in bytes (after serializing).
     *
     * @return the byte-size of this method.
     */
    protected int byteSize() {
        return this.instructions.values().stream()
                .map(NeoInstruction::byteSize)
                .reduce(Integer::sum).get();
    }

    protected void finalizeMethod() {
        // Update the jump instructions with the correct target address offset.
        for (NeoJumpInstruction jumpInsn : this.jumpInstructions) {
            if (!this.jumpTargets.containsKey(jumpInsn.getLabel())) {
                throw new CompilerException("Missing jump target for jump opcode "
                        + jumpInsn.getOpcode().name() + ", at source code line number "
                        + jumpInsn.getLineNr() + ".");
            }
            NeoInstruction destinationInsn = this.jumpTargets.get(jumpInsn.getLabel());
            int offset = destinationInsn.getAddress() - jumpInsn.getAddress();
            // It is assumed that the compiler makes use only of the wide (4-byte) jump opcodes. We
            // can therefore always use 4-byte operand.
            jumpInsn.setOperand(ByteBuffer.allocate(4).order(ByteOrder.LITTLE_ENDIAN)
                    .putInt(offset).array());
        }
    }

}<|MERGE_RESOLUTION|>--- conflicted
+++ resolved
@@ -75,17 +75,11 @@
     // numbers to `NeoInstructions`.
     private int currentLine;
 
-<<<<<<< HEAD
     // Tells if the current line number should be added to an instruction that is added to this
     // method. If it is the first instruction corresponding to the current line, then the line
     // number is added to the instruction.
     private boolean isFreshNewLine = true;
 
-    // A mapping between labels - received from `LabelNodes` - and `NeoInstructions` used to keep
-    // track of possible jump targets. This is needed when resolving jump addresses for
-    // opcodes like JMPIF.
-    private Map<Label, NeoInstruction> jumpTargets = new HashMap<>();
-
     /**
      * Constructs a new Neo method.
      *
@@ -93,9 +87,6 @@
      * @param sourceClass The Java class from which this method originates.
      */
     public NeoMethod(MethodNode asmMethod, ClassNode sourceClass) {
-=======
-    public NeoMethod(MethodNode asmMethod, ClassNode owner) {
->>>>>>> 840c882d
         this.asmMethod = asmMethod;
         this.name = asmMethod.name;
         this.sourceClass = sourceClass;
@@ -319,13 +310,10 @@
      * @param neoInsn The instruction to add.
      */
     public void addInstruction(NeoInstruction neoInsn) {
-<<<<<<< HEAD
         if (isFreshNewLine) {
             neoInsn.setLineNr(currentLine);
             isFreshNewLine = false;
         }
-=======
->>>>>>> 840c882d
         if (this.currentLabel != null) {
             // When the compiler sees a `LabelNode` it stores it on the `currentLabelNode` field
             // and continues. The next instruction is the one that the label belongs. We expect
@@ -339,18 +327,12 @@
             this.jumpTargets.put(this.currentLabel, neoInsn);
             this.currentLabel = null;
         }
-<<<<<<< HEAD
-        neoInsn.setAddress(this.lastAddress);
-        this.instructions.put(this.lastAddress, neoInsn);
-=======
         addInstructionInternal(neoInsn);
     }
 
     private void addInstructionInternal(NeoInstruction neoInsn) {
-        neoInsn.setLineNr(this.currentLine);
-        neoInsn.setAddress(this.nextAddress);
-        this.instructions.put(this.nextAddress, neoInsn);
->>>>>>> 840c882d
+        neoInsn.setAddress(lastAddress);
+        this.instructions.put(lastAddress, neoInsn);
         if (neoInsn instanceof NeoJumpInstruction) {
             this.jumpInstructions.add((NeoJumpInstruction) neoInsn);
         }
@@ -367,18 +349,13 @@
             throw new CompilerException("Attempting to remove an instruction that potentially is a "
                     + "jump target for jump instruction.");
         }
-<<<<<<< HEAD
-        this.instructions.remove(this.instructions.lastKey());
-        this.jumpInstructions.remove(lastInsn);
-        this.lastAddress -= (1 + lastInsn.getOperand().length);
-=======
         removeLastInstructionInternal();
     }
 
     private void removeLastInstructionInternal() {
-        NeoInstruction insn = this.instructions.remove(this.instructions.lastKey());
-        this.jumpInstructions.remove(insn);
-        this.nextAddress -= (1 + insn.getOperand().length);
+        NeoInstruction insn = instructions.remove(instructions.lastKey());
+        jumpInstructions.remove(insn);
+        lastAddress -= (1 + insn.getOperand().length);
     }
 
     /**
@@ -396,9 +373,9 @@
             jumpTargets.remove(label);
             jumpTargets.put(label, newInsn);
         }
+        // TODO: Take the line number from the removed instruction and add it to the new one!
         removeLastInstructionInternal();
         addInstructionInternal(newInsn);
->>>>>>> 840c882d
     }
 
     /**
