--- conflicted
+++ resolved
@@ -63,13 +63,10 @@
     private static final String INITSSLOT_METHOD_NAME = "_initialize";
     public static final String THIS_KEYWORD = "this";
 
-<<<<<<< HEAD
     public static final String INSTRUCTION_ANNOTATION_OPERAND = "operand";
     public static final String INSTRUCTION_ANNOTATION_OPERAND_PREFIX = "operandPrefix";
-=======
     public static final String VERIFY_METHOD_NAME = "verify";
     public static final String DEPLOY_METHOD_NAME = "_deploy";
->>>>>>> 53767703
 
     private CompilationUnit compUnit;
 
