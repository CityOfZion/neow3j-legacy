package io.neow3j.compiler;

import static io.neow3j.constants.InteropServiceCode.SYSTEM_CONTRACT_CALL;
import static io.neow3j.utils.ClassUtils.getClassName;
import static io.neow3j.utils.ClassUtils.getClassNameForInternalName;
import static io.neow3j.utils.ClassUtils.getFullyQualifiedNameForInternalName;
import static java.lang.String.format;
import static java.nio.charset.StandardCharsets.UTF_8;
import static org.objectweb.asm.Type.getInternalName;

import io.neow3j.constants.InteropServiceCode;
import io.neow3j.constants.NeoConstants;
import io.neow3j.constants.OpCode;
import io.neow3j.contract.ContractParameter;
import io.neow3j.contract.NefFile;
import io.neow3j.contract.NefFile.Version;
import io.neow3j.contract.ScriptBuilder;
import io.neow3j.contract.ScriptHash;
import io.neow3j.devpack.ScriptContainer;
import io.neow3j.devpack.annotations.Contract;
import io.neow3j.devpack.annotations.Features;
import io.neow3j.devpack.annotations.Instruction;
import io.neow3j.devpack.annotations.Instruction.Instructions;
import io.neow3j.devpack.annotations.ManifestExtra.ManifestExtras;
import io.neow3j.devpack.annotations.SupportedStandards;
import io.neow3j.devpack.annotations.Syscall;
import io.neow3j.devpack.annotations.Syscall.Syscalls;
import io.neow3j.model.types.ContractParameterType;
import io.neow3j.protocol.core.methods.response.ContractManifest;
import io.neow3j.protocol.core.methods.response.ContractManifest.ContractABI;
import io.neow3j.protocol.core.methods.response.ContractManifest.ContractABI.ContractEvent;
import io.neow3j.protocol.core.methods.response.ContractManifest.ContractABI.ContractMethod;
import io.neow3j.protocol.core.methods.response.ContractManifest.ContractFeatures;
import io.neow3j.protocol.core.methods.response.ContractManifest.ContractGroup;
import io.neow3j.protocol.core.methods.response.ContractManifest.ContractPermission;
import io.neow3j.utils.ArrayUtils;
import io.neow3j.utils.BigIntegers;
import io.neow3j.utils.Numeric;
import java.io.IOException;
import java.io.InputStream;
import java.math.BigInteger;
import java.security.InvalidParameterException;
import java.util.ArrayList;
import java.util.Arrays;
import java.util.HashMap;
import java.util.Iterator;
import java.util.List;
import java.util.Map;
import java.util.Optional;
import org.objectweb.asm.ClassReader;
import org.objectweb.asm.Label;
import org.objectweb.asm.Opcodes;
import org.objectweb.asm.Type;
import org.objectweb.asm.tree.AbstractInsnNode;
import org.objectweb.asm.tree.AnnotationNode;
import org.objectweb.asm.tree.ClassNode;
import org.objectweb.asm.tree.FieldInsnNode;
import org.objectweb.asm.tree.FieldNode;
import org.objectweb.asm.tree.IincInsnNode;
import org.objectweb.asm.tree.InsnNode;
import org.objectweb.asm.tree.IntInsnNode;
import org.objectweb.asm.tree.JumpInsnNode;
import org.objectweb.asm.tree.LabelNode;
import org.objectweb.asm.tree.LdcInsnNode;
import org.objectweb.asm.tree.LineNumberNode;
import org.objectweb.asm.tree.LocalVariableNode;
import org.objectweb.asm.tree.LookupSwitchInsnNode;
import org.objectweb.asm.tree.MethodInsnNode;
import org.objectweb.asm.tree.MethodNode;
import org.objectweb.asm.tree.TableSwitchInsnNode;
import org.objectweb.asm.tree.TypeInsnNode;
import org.objectweb.asm.tree.VarInsnNode;
import org.slf4j.Logger;
import org.slf4j.LoggerFactory;

public class Compiler {

    public static final String COMPILER_NAME = "neow3j";
    public static final Version COMPILER_VERSION = new Version(0, 1, 0, 0);
    public static final int MAX_PARAMS_COUNT = 255;
    public static final int MAX_LOCAL_VARIABLES_COUNT = 255;
    public static final int MAX_STATIC_FIELDS_COUNT = 255;
    private static final Logger log = LoggerFactory.getLogger(Compiler.class);
    private static final String INSTANCE_CTOR = "<init>";
    private static final String CLASS_CTOR = "<clinit>";
    private static final String INITSSLOT_METHOD_NAME = "_initialize";
    private static final String THIS_KEYWORD = "this";
    private static final String VALUEOF_METHOD_NAME = "valueOf";
    private static final String HASH_CODE_METHOD_NAME = "hashCode";
    private static final String EQUALS_METHOD_NAME = "hashCode";
    private static final String APPEND_METHOD_NAME = "append";
    private static final String TOSTRING_METHOD_NAME = "toString";
    private static final int BYTE_ARRAY_TYPE_CODE = 8;

    private static final List<String> PRIMITIVE_TYPE_CAST_METHODS = Arrays.asList(
            "intValue", "longValue", "byteValue", "shortValue", "booleanValue", "charValue");
    private static final List<String> PRIMITIVE_TYPE_WRAPPER_CLASSES = Arrays.asList(
            "java/lang/Integer", "java/lang/Long", "java/lang/Byte", "java/lang/Short",
            "java/lang/Boolean", "java/lang/Character");

    private NeoModule neoModule;

    private ClassLoader classLoader;

    public Compiler() {
    }

    public Compiler(ClassLoader classLoader) {
        this.classLoader = classLoader;
    }

    /**
     * Compiles the given class to NeoVM code.
     *
     * @param fullyQualifiedClassName the fully qualified name of the class.
     * @return the compilation result info represented by {@link CompilationResult}
     */
    public CompilationResult compileClass(String fullyQualifiedClassName) throws IOException {
        ClassNode asmClass = getAsmClass(fullyQualifiedClassName);
        return compileClass(asmClass);
    }

    /**
     * Compiles the given class to NeoVM code.
     *
     * @param classStream the {@link InputStream} pointing to a class file.
     * @return the compilation result info represented by {@link CompilationResult}
     */
    public CompilationResult compileClass(InputStream classStream) throws IOException {
        ClassNode asmClass = getAsmClass(classStream);
        return compileClass(asmClass);
    }

    /**
     * Compiles the given class to NeoVM code.
     *
     * @param classNode the {@link ClassNode} representing a class file.
     * @return the compilation result info represented by {@link CompilationResult}
     */
    private CompilationResult compileClass(ClassNode classNode) throws IOException {
        this.neoModule = new NeoModule(classNode);
        collectAndInitializeStaticFields(classNode);
        collectAndInitializeMethods(classNode);
        // Need to create a new list from the methods that have been added to the NeoModule so
        // far because we are potentially adding new methods to the module in the compilation,
        // which leads to concurrency errors.
        for (NeoMethod neoMethod : new ArrayList<>(this.neoModule.methods.values())) {
            compileMethod(neoMethod);
        }
        this.neoModule.finalizeModule();
        byte[] script = this.neoModule.toByteArray();
        NefFile nef = new NefFile(COMPILER_NAME, COMPILER_VERSION, script);
        ContractManifest manifest = buildManifest(this.neoModule, nef.getScriptHash());
        return new CompilationResult(nef, manifest);
    }

    private void collectAndInitializeStaticFields(ClassNode asmClass) {
        if (asmClass.fields == null || asmClass.fields.size() == 0) {
            return;
        }
        if (asmClass.fields.size() > MAX_STATIC_FIELDS_COUNT) {
            throw new CompilerException("The method has more than the max number of static field "
                    + "variables.");
        }

        if (asmClass.fields.stream().anyMatch(f -> (f.access & Opcodes.ACC_STATIC) == 0)) {
            throw new CompilerException("Class " + asmClass.name + " has non-static fields but only"
                    + " static fields are supported in smart contracts.");
        }
        checkForUsageOfStaticConstructor(asmClass);
        NeoMethod neoMethod = createInitsslotMethod(asmClass);
        this.neoModule.addMethod(neoMethod);
    }

    // Checks if there are any instructions in the given classes <init> method besides the call to
    // the `Object` constructor. I.e., only line, label, frame, and return instructions are allowed.
    // THe <init> method is checked because in case of a static constructor, its instructions
    // are placed into the <init> method and not into the <clinit> as one would expect.
    // If other instructions are found an exception is thrown because the compiler currently does
    // not support static constructors, but only initialization of static variables directly at
    // their definition.
    private void checkForUsageOfStaticConstructor(ClassNode asmClass) {
        Optional<MethodNode> instanceCtor = asmClass.methods.stream()
                .filter(m -> m.name.equals(INSTANCE_CTOR)).findFirst();
        if (instanceCtor.isPresent()) {
            AbstractInsnNode insn = findSuperCallToObjectCtor(instanceCtor.get());
            insn = insn.getNext();
            while (insn != null) {
                if (insn.getType() != AbstractInsnNode.LINE &&
                        insn.getType() != AbstractInsnNode.LABEL &&
                        insn.getType() != AbstractInsnNode.FRAME &&
                        insn.getOpcode() != JVMOpcode.RETURN.getOpcode()) {
                    throw new CompilerException(format("Class %s has an explicit instance "
                                    + "constructor or static constructor, but, neither is "
                                    + "supported.",
                            getFullyQualifiedNameForInternalName(asmClass.name)));
                }
                insn = insn.getNext();
            }
        }
    }

    // Creates the method (beginning with INITSSLOT) that initializes static variables in the NeoVM
    // script. This only looks at the <clinit> method of the class. The <clinit> method
    // contains static variable initialization instructions that happen right at the definition
    // of the variables and not in a static constructor. Static constructors are not supported at
    // the moment.
    private NeoMethod createInitsslotMethod(ClassNode asmClass) {
        MethodNode initsslotMethod = null;
        Optional<MethodNode> classCtorOpt = asmClass.methods.stream()
                .filter(m -> m.name.equals(CLASS_CTOR))
                .findFirst();
        if (classCtorOpt.isPresent()) {
            initsslotMethod = classCtorOpt.get();
        } else {
            // Static variables are not initialized but we still need to add the INITSSLOT method.
            // Therefore, we create a "fake" ASM method for it here.
            // TODO: Determine if this is even necessary.
            initsslotMethod = new MethodNode();
            initsslotMethod.instructions.add(new InsnNode(JVMOpcode.RETURN.getOpcode()));
            initsslotMethod.name = CLASS_CTOR;
            initsslotMethod.desc = "()V";
            initsslotMethod.access = Opcodes.ACC_STATIC;
        }
        NeoMethod neoMethod = new NeoMethod(initsslotMethod, asmClass);
        neoMethod.name = INITSSLOT_METHOD_NAME;
        neoMethod.isAbiMethod = true;
        byte[] operand = new byte[]{(byte) asmClass.fields.size()};
        neoMethod.addInstruction(new NeoInstruction(OpCode.INITSSLOT, operand));
        return neoMethod;
    }

    private void collectAndInitializeMethods(ClassNode asmClass) {
        for (MethodNode asmMethod : asmClass.methods) {
            if (asmMethod.name.equals(INSTANCE_CTOR) || asmMethod.name.equals(CLASS_CTOR)) {
                continue; // Handled in method `collectAndInitializeStaticFields()`.
            }
            if ((asmMethod.access & Opcodes.ACC_STATIC) == 0) {
                throw new CompilerException("Method " + asmClass.name + "." + asmMethod.name
                        + "() is an non-static method but only static smart contract methods are "
                        + "supported.");
            }
            NeoMethod neoMethod = new NeoMethod(asmMethod, asmClass);
            initializeMethod(neoMethod);
            this.neoModule.addMethod(neoMethod);
        }
    }

    private ClassNode getAsmClass(String fullyQualifiedClassName) throws IOException {
        if (classLoader != null) {
            return getAsmClass(classLoader.getResourceAsStream(
                    fullyQualifiedClassName.replace('.', '/') + ".class"));
        }
        return getAsmClass(this.getClass().getClassLoader().getResourceAsStream(
                fullyQualifiedClassName.replace('.', '/') + ".class"));
    }

    private ClassNode getAsmClass(InputStream classStream) throws IOException {
        ClassReader classReader = new ClassReader(classStream);
        return getAsmClass(classReader);
    }

    private ClassNode getAsmClass(ClassReader classReader) {
        if (classReader == null) {
            throw new InvalidParameterException("Class reader not found.");
        }
        ClassNode asmClass = new ClassNode();
        classReader.accept(asmClass, 0);
        return asmClass;
    }

    private void compileMethod(NeoMethod neoMethod) throws IOException {
        AbstractInsnNode insn = neoMethod.asmMethod.instructions.get(0);
        while (insn != null) {
            insn = handleInsn(neoMethod, insn);
            insn = insn.getNext();
        }
    }

    // Returns the last insn node that was processed, i.e., the returned insn can be used to
    // obtain the next innsn that should be processed.
    private AbstractInsnNode handleInsn(NeoMethod neoMethod, AbstractInsnNode insn)
            throws IOException {
        if (insn.getType() == AbstractInsnNode.LINE) {
            neoMethod.currentLine = ((LineNumberNode) insn).line;
        }
        if (insn.getType() == AbstractInsnNode.LABEL) {
            neoMethod.currentLabel = ((LabelNode) insn).getLabel();
        }
        JVMOpcode opcode = JVMOpcode.get(insn.getOpcode());
        if (opcode == null) {
            return insn;
        }
        log.info(opcode.toString());
        switch (opcode) {

            // region ### OBJECTS ###
            case PUTSTATIC:
                addStoreStaticField(insn, neoMethod);
                break;
            case GETSTATIC:
                addLoadStaticField(insn, neoMethod);
                break;
            case CHECKCAST:
                // Check if the object on the operand stack can be cast to a given type.
                // There is no corresponding NeoVM opcode.
                break;
            case NEW:
                insn = handleNew(insn, neoMethod);
                break;
            case ARRAYLENGTH:
                neoMethod.addInstruction(new NeoInstruction(OpCode.SIZE));
                break;
            case INSTANCEOF:
                throw new CompilerException("Instruction " + opcode + " in " +
                        neoMethod.asmMethod.name + " not yet supported.");
                // endregion ### OBJECTS ###

                // region ### CONSTANTS ###
            case ICONST_M1:
            case ICONST_0:
            case ICONST_1:
            case ICONST_2:
            case ICONST_3:
            case ICONST_4:
            case ICONST_5:
                addPushNumber(opcode.getOpcode() - 3, neoMethod);
                break;
            case LCONST_0:
                addPushNumber(0, neoMethod);
                break;
            case LCONST_1:
                addPushNumber(1, neoMethod);
                break;
            case LDC:
            case LDC_W:
            case LDC2_W:
                addLoadConstant(insn, neoMethod);
                break;
            case ACONST_NULL:
                neoMethod.addInstruction(new NeoInstruction(OpCode.PUSHNULL));
                break;
            case BIPUSH: // Has an operand with an int value from -128 to 127.
            case SIPUSH: // Has an operand with an int value from -32768 to 32767.
                addPushNumber(((IntInsnNode) insn).operand, neoMethod);
                break;
            // endregion ### CONSTANTS ###

            // region ### METHODS ###
            case RETURN:
            case IRETURN:
            case ARETURN:
            case LRETURN:
                neoMethod.addInstruction(new NeoInstruction(OpCode.RET));
                break;
            case INVOKESTATIC:
            case INVOKEVIRTUAL:
            case INVOKESPECIAL:
                insn = handleInvoke(insn, neoMethod);
                break;
            case INVOKEINTERFACE:
            case INVOKEDYNAMIC:
                throw new CompilerException("Instruction " + opcode + " in " +
                        neoMethod.asmMethod.name + " not yet supported.");
                // endregion ### METHODS ###

                // region ### LOCAL VARIABLES ###
            case ASTORE:
            case ASTORE_0:
            case ASTORE_1:
            case ASTORE_2:
            case ASTORE_3:
            case ISTORE:
            case ISTORE_0:
            case ISTORE_1:
            case ISTORE_2:
            case ISTORE_3:
            case LSTORE:
            case LSTORE_0:
            case LSTORE_1:
            case LSTORE_2:
            case LSTORE_3:
                addStoreLocalVariable(((VarInsnNode) insn).var, neoMethod);
                break;
            case ALOAD:
            case ALOAD_0:
            case ALOAD_1:
            case ALOAD_2:
            case ALOAD_3:
            case ILOAD:
            case ILOAD_0:
            case ILOAD_1:
            case ILOAD_2:
            case ILOAD_3:
            case LLOAD:
            case LLOAD_0:
            case LLOAD_1:
            case LLOAD_2:
            case LLOAD_3:
                // Load a variable from the local variable pool. Such a variable can be a
                // method parameter or a normal variable in the method body. The index of the
                // variable in the pool is given in the instruction and not on the operand
                // stack.
                addLoadLocalVariable(((VarInsnNode) insn).var, neoMethod);
                break;
            // endregion ### LOCAL VARIABLES ###

            // region ### ARRAYS ###
            case NEWARRAY:
            case ANEWARRAY:
                if (isByteArrayInstantiation(insn)) {
                    neoMethod.addInstruction(new NeoInstruction(OpCode.NEWBUFFER));
                } else {
                    neoMethod.addInstruction(new NeoInstruction(OpCode.NEWARRAY));
                }
                break;
            case BASTORE:
            case IASTORE:
            case AASTORE:
            case CASTORE:
            case LASTORE:
            case SASTORE:
                // Store an element in an array. Before calling this OpCode an array references
                // and an index must have been pushed onto the operand stack. JVM opcodes
                // `DASTORE` and `FASTORE` are not covered because NeoVM does not support
                // doubles and floats.
                neoMethod.addInstruction(new NeoInstruction(OpCode.SETITEM));
                break;
            case AALOAD:
            case BALOAD:
            case CALOAD:
            case IALOAD:
            case LALOAD:
            case SALOAD:
                // Load an element from an array. Before calling this OpCode an array references
                // and an index must have been pushed onto the operand stack. JVM and NeoVM both
                // place the loaded element onto the operand stack. JVM opcodes `DALOAD` and
                // `FALOAD` are not covered because NeoVM does not support doubles and floats.
                neoMethod.addInstruction(new NeoInstruction(OpCode.PICKITEM));
                break;
            case PUTFIELD:
                // Sets a value for a field variable on an object. The compiler doesn't
                // support non-static variables in the smart contract, but we currently handle this
                // JVM opcode because we support instantiation of simple objects like the
                // `StorageMap`.
                addSetItem(insn, neoMethod);
                break;
            case GETFIELD:
                // Get a field variable from an object. The index of the field inside the
                // object is given with the instruction and the object itself must be on top
                // of the operand stack.
                addGetField(insn, neoMethod);
                break;
            case MULTIANEWARRAY:
                throw new CompilerException("Instruction " + opcode + " in " +
                        neoMethod.asmMethod.name + " not yet supported.");
                // endregion ### ARRAYS ###

                // region ### STACK MANIPULATION ###
            case NOP:
                neoMethod.addInstruction(new NeoInstruction(OpCode.NOP));
                break;
            case DUP:
            case DUP2:
                // TODO: here we assume that DUP2 is only applied to long values in which case
                //  NeoVM DUP is the correct mapping. But if the stack contains integers then the
                //  upper two ints on the stack must be duplicated. For this we need to know which
                //  Java type lies on top of the operand stack.
                neoMethod.addInstruction(new NeoInstruction(OpCode.DUP));
                break;
            case POP:
            case POP2:
                // TODO: here we assume that POP2 is only applied to long values in which case
                //  NeoVM DROP is the correct mapping. But if the stack contains integers then the
                //  upper two ints on the stack must be dropped. For this we need to know which
                //  Java type lies on top of the operand stack.
                neoMethod.addInstruction(new NeoInstruction(OpCode.DROP));
                break;
            case SWAP:
                neoMethod.addInstruction(new NeoInstruction(OpCode.SWAP));
            case DUP_X1:
            case DUP_X2:
            case DUP2_X1:
            case DUP2_X2:
                throw new CompilerException("Instruction " + opcode + " in " +
                        neoMethod.asmMethod.name + " not yet supported.");
                // endregion ### STACK MANIPULATION ###

                // region ### JUMP OPCODES ###
                // Java jump addresses are restricted to 2 bytes, i.e. there are no 4-byte jump
                // addresses as in NeoVM. It is simpler for the compiler implementation to always
                // use the 4-byte NeoVM jump opcodes and then optimize (to 1-byte addresses) in a
                // second step. This is how the dotnet-devpack handles it too.

                // region ### OBJECT COMPARISON ###
            case IF_ACMPEQ:
                neoMethod.addInstruction(new NeoInstruction(OpCode.EQUAL));
                addJumpInstruction(neoMethod, insn, OpCode.JMPIF_L);
                break;
            case IF_ACMPNE:
                neoMethod.addInstruction(new NeoInstruction(OpCode.NOTEQUAL));
                addJumpInstruction(neoMethod, insn, OpCode.JMPIF_L);
                break;
            // endregion ### OBJECT COMPARISON ###

            // region ### INTEGER COMPARISON ###
            case IF_ICMPEQ:
                addJumpInstruction(neoMethod, insn, OpCode.JMPEQ_L);
                break;
            case IF_ICMPNE: // integer comparison
                addJumpInstruction(neoMethod, insn, OpCode.JMPNE_L);
                break;
            case IF_ICMPLT:
                addJumpInstruction(neoMethod, insn, OpCode.JMPLT_L);
                break;
            case IF_ICMPGT:
                addJumpInstruction(neoMethod, insn, OpCode.JMPGT_L);
                break;
            case IF_ICMPLE:
                addJumpInstruction(neoMethod, insn, OpCode.JMPLE_L);
                break;
            case IF_ICMPGE:
                addJumpInstruction(neoMethod, insn, OpCode.JMPGE_L);
                break;
            // endregion ### INTEGER COMPARISON ###

            // region ### INTEGER COMPARISON WITH ZERO ###
            // These opcodes operate on boolean, byte, char, short, and int. In the latter four
            // cases (IFLT, IFLE, IFGT, and IFGE) the NeoVM opcode is switched, e.g., from GT to
            // LE because zero value will be on top of the stack and not the integer value.
            case IFEQ: // Tests if the value on the stack is equal to zero.
            case IFNULL: // Object comparison with null.
                // JMPIFNOT_L means that the process should jump if the value is not set, is null,
                // or is zero.
                addJumpInstruction(neoMethod, insn, OpCode.JMPIFNOT_L);
                break;
            case IFNE: // Tests if the value on the stack is not equal to zero.
            case IFNONNULL: // Object comparison with null.
                // JMPIF_L means that the process should jump if the value is set, is not null, or
                // not zero.
                addJumpInstruction(neoMethod, insn, OpCode.JMPIF_L);
                break;
            case IFLT: // Tests if the value on the stack is less than zero.
                addPushNumber(0, neoMethod);
                addJumpInstruction(neoMethod, insn, OpCode.JMPLT_L);
                break;
            case IFLE: // Tests if the value on the stack is less than or equal to zero.
                addPushNumber(0, neoMethod);
                addJumpInstruction(neoMethod, insn, OpCode.JMPLE_L);
                break;
            case IFGT: // Tests if the value on the stack is greater than zero.
                addPushNumber(0, neoMethod);
                addJumpInstruction(neoMethod, insn, OpCode.JMPGT_L);
                break;
            case IFGE: // Tests if the value on the stack is greater than or equal to zero.
                addPushNumber(0, neoMethod);
                addJumpInstruction(neoMethod, insn, OpCode.JMPGE_L);
                break;
            // endregion ### INTEGER COMPARISON WITH ZERO ###

            case LCMP:
                // Comparison of two longs resulting in an integer with value -1, 0, or 1.
                // This opcode has no direct counterpart in NeoVM because NeoVM does not
                // differentiate between int and long.
                insn = handleLongComparison(neoMethod, insn);
                break;
            case GOTO:
            case GOTO_W:
                // Unconditionally branch of to another code location.
                neoMethod.addInstruction(new NeoJumpInstruction(OpCode.JMP_L,
                        ((JumpInsnNode) insn).label.getLabel()));
                break;
            case LOOKUPSWITCH:
                handleLookupSwitch(neoMethod, insn);
                break;
            case TABLESWITCH:
                handleTableSwitch(neoMethod, insn);
                break;
            case JSR:
            case RET:
            case JSR_W:
                throw new CompilerException("Instruction " + opcode + " in " +
                        neoMethod.asmMethod.name + " not yet supported.");
                // endregion ### JUMP OPCODES ###

                // region ### CONVERSION ###
            case I2B:
            case L2I:
            case I2L:
            case I2C:
            case I2S:
                // Nothing to do because the NeoVM treats these types all the same.
                break;
            // endregion ### CONVERSION ###

            // region ### ARITHMETICS ###
            case IINC:
                handleIntegerIncrement(neoMethod, insn);
                break;
            case IADD:
            case LADD:
                neoMethod.addInstruction(new NeoInstruction(OpCode.ADD));
                break;
            case ISUB:
            case LSUB:
                neoMethod.addInstruction(new NeoInstruction(OpCode.SUB));
                break;
            case IMUL:
            case LMUL:
                neoMethod.addInstruction(new NeoInstruction(OpCode.MUL));
                break;
            case IDIV:
            case LDIV:
                neoMethod.addInstruction(new NeoInstruction(OpCode.DIV));
                break;
            case IREM:
            case LREM:
                neoMethod.addInstruction(new NeoInstruction(OpCode.MOD));
                break;
            case INEG:
            case LNEG:
                neoMethod.addInstruction(new NeoInstruction(OpCode.NEGATE));
                break;
            // endregion ### ARITHMETICS ###

            // region ### BIT OPERATIONS ###
            case ISHL:
            case LSHL:
                neoMethod.addInstruction(new NeoInstruction(OpCode.SHL));
                break;
            case ISHR:
            case LSHR:
                neoMethod.addInstruction(new NeoInstruction(OpCode.SHR));
                break;
            case IUSHR:
            case LUSHR:
                throw new CompilerException(neoMethod.ownerType, neoMethod.currentLine, "Logical "
                        + "bit-shifts are not supported.");
            case IAND:
            case LAND:
                neoMethod.addInstruction(new NeoInstruction(OpCode.AND));
                break;
            case IOR:
            case LOR:
                neoMethod.addInstruction(new NeoInstruction(OpCode.OR));
                break;
            case IXOR:
            case LXOR:
                neoMethod.addInstruction(new NeoInstruction(OpCode.XOR));
                break;
            // endregion ### BIT OPERATIONS ###

            // region ### FLOATING POINT (unsupported) ###
            case FCMPL:
            case FCMPG:
            case DCMPL:
            case DCMPG:
            case FRETURN:
            case DRETURN:
            case F2I:
            case F2L:
            case F2D:
            case D2I:
            case D2L:
            case D2F:
            case I2F:
            case I2D:
            case L2F:
            case L2D:
            case FNEG:
            case DNEG:
            case FDIV:
            case DDIV:
            case FREM:
            case DREM:
            case FMUL:
            case DMUL:
            case FSUB:
            case DSUB:
            case FADD:
            case DADD:
            case FASTORE:
            case DASTORE:
            case FALOAD:
            case DALOAD:
            case FSTORE:
            case DSTORE:
            case FCONST_0:
            case FCONST_1:
            case FCONST_2:
            case DCONST_0:
            case DCONST_1:
            case FSTORE_0:
            case FSTORE_1:
            case FSTORE_2:
            case FSTORE_3:
            case DSTORE_0:
            case DSTORE_1:
            case DSTORE_2:
            case DSTORE_3:
            case FLOAD_0:
            case FLOAD_1:
            case FLOAD_2:
            case FLOAD_3:
            case DLOAD_0:
            case DLOAD_1:
            case DLOAD_2:
            case DLOAD_3:
            case FLOAD:
            case DLOAD:
                throw new CompilerException("Floating point numbers are not supported.");
                // endregion ### FLOATING POINT (unsupported) ###

                // region ### MISCELLANEOUS ###
            case ATHROW:
            case MONITORENTER:
            case MONITOREXIT:
            case WIDE:
                // endregion ### MISCELLANEOUS ###

            default:
                throw new CompilerException("Unsupported instruction " + opcode + " in: " +
                        neoMethod.asmMethod.name + ".");
        }
        return insn;
    }

    /**
     * Handles the concatenation of strings, as in {@code "hello" + " world"}. Java in the
     * background uses a StringBuilder for this.
     *
     * @param typeInsnNode The NEW instruction concerning the StringBuilder.
     * @return the last processed instruction.
     */
    private AbstractInsnNode handleStringConcatenation(TypeInsnNode typeInsnNode,
            NeoMethod neoMethod) throws IOException {

        // Skip to the next instruction after DUP and INVOKESPECIAL.
        AbstractInsnNode insn = typeInsnNode.getNext().getNext().getNext();

        boolean isFirstCall = true;
        while (insn != null) {
            if (isCallToScriptBuilderAppend(insn)) {
                if (!isFirstCall) {
                    neoMethod.addInstruction(new NeoInstruction(OpCode.CAT));
                }
                isFirstCall = false;
                insn = insn.getNext();
                continue;
            }
            if (isCallToScriptBuilderToString(insn)) {
                break; // End of string concatenation.
            }
            if (isCallToAnyScriptBuilderMethod(insn)) {
                throw new CompilerException(neoModule.asmSmartContractClass, neoMethod.currentLine,
                        format("Only 'append()' and 'toString()' are supported for StringBuilder, "
                                + "but '%s' was called", ((MethodInsnNode) insn).name));
            }
            insn = handleInsn(neoMethod, insn);
            insn = insn.getNext();
        }
        if (insn == null) {
            throw new CompilerException(neoModule.asmSmartContractClass, neoMethod.currentLine,
                    "Expected to find ScriptBuilder.toString() but reached end of method.");
        }
        return insn;
    }

    private boolean isCallToScriptBuilderAppend(AbstractInsnNode insn) {
        return insn instanceof MethodInsnNode
                && ((MethodInsnNode) insn).owner.equals(Type.getInternalName(StringBuilder.class))
                && ((MethodInsnNode) insn).name.equals(APPEND_METHOD_NAME);
    }

    private boolean isCallToScriptBuilderToString(AbstractInsnNode insn) {
        return insn instanceof MethodInsnNode
                && ((MethodInsnNode) insn).owner.equals(Type.getInternalName(StringBuilder.class))
                && ((MethodInsnNode) insn).name.equals(TOSTRING_METHOD_NAME);
    }

    private boolean isCallToAnyScriptBuilderMethod(AbstractInsnNode insn) {
        return insn instanceof MethodInsnNode
                && ((MethodInsnNode) insn).owner.equals(Type.getInternalName(StringBuilder.class));
    }


    private boolean isByteArrayInstantiation(AbstractInsnNode insn) {
        IntInsnNode intInsn = (IntInsnNode) insn;
        return intInsn.operand == BYTE_ARRAY_TYPE_CODE;
    }

    private void handleIntegerIncrement(NeoMethod neoMethod, AbstractInsnNode insn) {
        IincInsnNode incInsn = (IincInsnNode) insn;
        if (incInsn.incr == 0) {
            // This case probably never happens, but if it does, do nothing.
            return;
        }

        addLoadLocalVariable(incInsn.var, neoMethod); // Load local variable
        if (incInsn.incr == 1) {
            neoMethod.addInstruction(new NeoInstruction(OpCode.INC));
        } else if (incInsn.incr == -1) {
            neoMethod.addInstruction(new NeoInstruction(OpCode.DEC));
        } else if (incInsn.incr > 1) {
            addPushNumber(incInsn.incr, neoMethod);
            neoMethod.addInstruction(new NeoInstruction(OpCode.ADD));
        } else if (incInsn.incr < -1) {
            addPushNumber(-incInsn.incr, neoMethod);
            neoMethod.addInstruction(new NeoInstruction(OpCode.SUB));
        }
        addStoreLocalVariable(incInsn.var, neoMethod); // Store incremented local variable.
    }

    private void handleTableSwitch(NeoMethod neoMethod, AbstractInsnNode insn) {
        TableSwitchInsnNode switchNode = (TableSwitchInsnNode) insn;
        for (int i = 0; i < switchNode.labels.size(); i++) {
            if (switchNode.labels.get(i).getLabel() == switchNode.dflt.getLabel()) {
                // We don't handle the cases that the Java compiler only to reach sequential values.
                continue;
            }
            int key = switchNode.min + i;
            processCase(i, key, switchNode.labels, switchNode.dflt.getLabel(), neoMethod);
        }
        // After handling the `TableSwitchInsnNode` the compiler can continue processing all the
        // case branches in its `handleInsn(...)` method.
    }

    private void handleLookupSwitch(NeoMethod neoMethod, AbstractInsnNode insn) {
        LookupSwitchInsnNode switchNode = (LookupSwitchInsnNode) insn;
        for (int i = 0; i < switchNode.keys.size(); i++) {
            int key = switchNode.keys.get(i);
            processCase(i, key, switchNode.labels, switchNode.dflt.getLabel(), neoMethod);
        }
        // After handling the `LookupSwitchInsnNode` the compiler can continue processing all the
        // case branches in its `handleInsn(...)` method.
    }

    private void processCase(int i, int key, List<LabelNode> labels, Label defaultLabel,
            NeoMethod neoMethod) {
        // The nextCaseLabel is used to connect the current case with the next case. If the
        // current case is not successful, then the process will jump to the next case marked
        // with this label.
        Label nextCaseLabel;
        boolean isLastCase = isLastCase(i, labels, defaultLabel);
        if (isLastCase) {
            // If this is the last case statement (before the `default`) then we don't
            // need to duplicate the value and the next label is the one of the default body.
            nextCaseLabel = defaultLabel;
        } else {
            nextCaseLabel = new Label();
            // The value being compared in the switch needs to be duplicated before each case.
            neoMethod.addInstruction(new NeoInstruction(OpCode.DUP));
        }
        addPushNumber(key, neoMethod);
        neoMethod.addInstruction(new NeoJumpInstruction(OpCode.JMPNE_L, nextCaseLabel));

        if (!isLastCase) {
            // If the case is the right one we need to drop the value duplicated before.
            // But not for the last `case` statement (before the default).
            neoMethod.addInstruction(new NeoInstruction(OpCode.DROP));
        }
        Label jmpLabel = labels.get(i).getLabel();
        neoMethod.addInstruction(new NeoJumpInstruction(OpCode.JMP_L, jmpLabel));
        // Set the nextCaseLabel on the NeoMethod so that the next added instruction becomes
        // the jump target.
        neoMethod.currentLabel = nextCaseLabel;
    }

    // Checks if the given index marks the last case in the given list of case statements (i.e.
    // labels of the cases' jump targets). If the case is only followed by cases that target the
    // default case it is still considered to be last.
    private boolean isLastCase(int i, List<LabelNode> labelNodes, Label defaultLbl) {
        assert i < labelNodes.size() && i >= 0 : "Index was outside of the list of label nodes.";
        if (i == labelNodes.size() - 1 && !(labelNodes.get(i).getLabel() == defaultLbl)) {
            return true;
        }
        for (; i < labelNodes.size(); i++) {
            LabelNode labelNode = labelNodes.get(i);
            if (labelNode.getLabel() != defaultLbl) {
                return false;
            }
        }
        return true;
    }

    private AbstractInsnNode handleLongComparison(NeoMethod neoMethod, AbstractInsnNode insn) {
        JumpInsnNode jumpInsn = (JumpInsnNode) insn.getNext();
        JVMOpcode jvmOpcode = JVMOpcode.get(jumpInsn.getOpcode());
        if (jvmOpcode == null) {
            throw new CompilerException(neoMethod.ownerType, neoMethod.currentLine, "Jump opcode "
                    + "of jump instruction was null.");
        }
        switch (jvmOpcode) {
            case IFEQ:
                addJumpInstruction(neoMethod, jumpInsn, OpCode.JMPEQ_L);
                break;
            case IFNE:
                addJumpInstruction(neoMethod, jumpInsn, OpCode.JMPNE_L);
                break;
            case IFLT:
                addJumpInstruction(neoMethod, jumpInsn, OpCode.JMPLT_L);
                break;
            case IFGT:
                addJumpInstruction(neoMethod, jumpInsn, OpCode.JMPGT_L);
                break;
            case IFLE:
                addJumpInstruction(neoMethod, jumpInsn, OpCode.JMPLE_L);
                break;
            case IFGE:
                addJumpInstruction(neoMethod, jumpInsn, OpCode.JMPGE_L);
                break;
            default:
                throw new CompilerException(neoMethod.ownerType, neoMethod.currentLine,
                        "Unexpected opcode " + jvmOpcode.name() + " following long comparison.");
        }
        return jumpInsn;
    }

    private void addJumpInstruction(NeoMethod neoMethod, AbstractInsnNode insn, OpCode jmpOpcode) {
        Label jmpLabel = ((JumpInsnNode) insn).label.getLabel();
        neoMethod.addInstruction(new NeoJumpInstruction(jmpOpcode, jmpLabel));
    }

    private void addLoadStaticField(AbstractInsnNode insn, NeoMethod neoMethod) {
        FieldInsnNode fieldInsn = (FieldInsnNode) insn;
        int idx = getFieldIndex(fieldInsn, neoMethod.ownerType);
        neoMethod.addInstruction(buildStoreOrLoadVariableInsn(idx, OpCode.LDSFLD));
    }

    private void addStoreStaticField(AbstractInsnNode insn, NeoMethod neoMethod) {
        FieldInsnNode fieldInsn = (FieldInsnNode) insn;
        int idx = getFieldIndex(fieldInsn, neoMethod.ownerType);
        neoMethod.addInstruction(buildStoreOrLoadVariableInsn(idx, OpCode.STSFLD));
    }

    private void addSetItem(AbstractInsnNode insn, NeoMethod neoMethod) {
        // NeoVM doesn't support objects but can imitate them by using  arrays or structs. The
        // field variables of an object then simply becomes an index in the array. This is done
        // with the SETITEM opcode.
        FieldInsnNode fieldInsn = (FieldInsnNode) insn;
        int idx = getFieldIndex(fieldInsn, neoMethod.ownerType);
        addPushNumber(idx, neoMethod);
        // SETITEM expects the item to be on top of the stack (item -> index -> array)
        neoMethod.addInstruction(new NeoInstruction(OpCode.SWAP));
        neoMethod.addInstruction(new NeoInstruction(OpCode.SETITEM));
    }

    private void addGetField(AbstractInsnNode insn, NeoMethod neoMethod) throws IOException {
        // NeoVM gets fields of objects simply by calling PICKITEM. The operand stack has to have
        // an index on top that is used by PICKITEM. We get this index from the class to which the
        // field belongs to.
        FieldInsnNode fieldInsn = (FieldInsnNode) insn;
        ClassNode classNode = getClassNodeForInternalName(fieldInsn.owner);
        int idx = getFieldIndex(fieldInsn, classNode);
        addPushNumber(idx, neoMethod);
        neoMethod.addInstruction(new NeoInstruction(OpCode.PICKITEM));
    }

    private int getFieldIndex(FieldInsnNode fieldInsn, ClassNode owner) {
        int idx = 0;
        for (FieldNode field : owner.fields) {
            if (field.name.equals(fieldInsn.name)) {
                break;
            }
            idx++;
        }
        return idx;
    }

    private AbstractInsnNode handleNew(AbstractInsnNode insn, NeoMethod callingNeoMethod)
            throws IOException {

        TypeInsnNode typeInsn = (TypeInsnNode) insn;
        assert typeInsn.getNext().getOpcode() == JVMOpcode.DUP.getOpcode()
                : "Expected DUP after NEW but got other instructions";

        if (typeInsn.desc.equals(getInternalName(StringBuilder.class))) {
            // Java, in the background, performs String concatenation, like `s1 + s2`, with the
            // instantiation of a StringBuilder. This is handled here.
            return handleStringConcatenation(typeInsn, callingNeoMethod);
        }

        ClassNode owner = getClassNodeForInternalName(typeInsn.desc);
        MethodInsnNode ctorMethodInsn = skipToCtorMethodInstruction(typeInsn.getNext(), owner);
        MethodNode ctorMethod = getMethodNode(ctorMethodInsn, owner).orElseThrow(() ->
                new CompilerException(owner, callingNeoMethod.currentLine, format(
                        "Couldn't find constructor '%s' on class '%s'.",
                        ctorMethodInsn.name, getClassNameForInternalName(owner.name))));

        if (ctorMethod.invisibleAnnotations == null
                || ctorMethod.invisibleAnnotations.size() == 0) {
            // It's a generic constructor without any Neo-specific annotations.
            return convertConstructorCall(typeInsn, ctorMethod, owner, callingNeoMethod);
        } else {
            // The constructor has some Neo-specific annotation. No NEWARRAY/NEWSTRUCT or DUP is
            // needed here.
            // After the JVM NEW and DUP, arguments that will be given to the INVOKESPECIAL call can
            // follow. Those are handled in the following while.
            insn = insn.getNext().getNext();
            while (!isCallToCtor(insn, owner)) {
                insn = handleInsn(callingNeoMethod, insn);
                insn = insn.getNext();
            }
            // Now we're at the INVOKESPECIAL call and can convert the ctor method.
            if (hasSyscallAnnotation(ctorMethod)) {
                addSyscall(ctorMethod, callingNeoMethod);
            } else if (hasInstructionAnnotation(ctorMethod)) {
                addInstruction(ctorMethod, callingNeoMethod);
            }
            return insn;
        }
    }

    // Checks if the given instruction is a call to the given classes constructor (i.e., <init>).
    private boolean isCallToCtor(AbstractInsnNode insn, ClassNode owner) {
        return insn.getType() == AbstractInsnNode.METHOD_INSN
                && ((MethodInsnNode) insn).owner.equals(owner.name)
                && ((MethodInsnNode) insn).name.equals(INSTANCE_CTOR);
    }

    private MethodInsnNode skipToCtorMethodInstruction(AbstractInsnNode insn,
            ClassNode owner) {

        while (insn.getNext() != null) {
            insn = insn.getNext();
            if (isCallToCtor(insn, owner)) {
                return (MethodInsnNode) insn;
            }
        }
        throw new CompilerException(format("Couldn't find call to constructor of class %s",
                getFullyQualifiedNameForInternalName(owner.name)));
    }

    private AbstractInsnNode convertConstructorCall(TypeInsnNode typeInsn, MethodNode ctorMethod,
            ClassNode owner, NeoMethod callingNeoMethod) throws IOException {

        NeoMethod calledNeoMethod;
        String ctorMethodId = NeoMethod.getMethodId(ctorMethod, owner);
        if (this.neoModule.methods.containsKey(ctorMethodId)) {
            // If the module already contains the converted ctor.
            calledNeoMethod = this.neoModule.methods.get(ctorMethodId);
        } else {
            // Create a new NeoMethod, i.e., convert the constructor to NeoVM code.
            // Skip the call to the Object ctor and continue processing the rest of the ctor.
            calledNeoMethod = new NeoMethod(ctorMethod, owner);
            this.neoModule.addMethod(calledNeoMethod);
            initializeMethod(calledNeoMethod);
            AbstractInsnNode insn = findSuperCallToObjectCtor(ctorMethod);
            insn = insn.getNext();
            while (insn != null) {
                insn = handleInsn(calledNeoMethod, insn);
                insn = insn.getNext();
            }
        }

        addPushNumber(owner.fields.size(), callingNeoMethod);
        callingNeoMethod.addInstruction(new NeoInstruction(OpCode.NEWARRAY));
        // TODO: Determine when to use NEWSTRUCT.
        callingNeoMethod.addInstruction(new NeoInstruction(OpCode.DUP));
        // After the JVM NEW and DUP, arguments that will be given to the INVOKESPECIAL call can
        // follow. Those are handled in the following while.
        AbstractInsnNode insn = typeInsn.getNext().getNext();
        while (!isCallToCtor(insn, owner)) {
            insn = handleInsn(callingNeoMethod, insn);
            insn = insn.getNext();
        }
        // Reverse the arguments that are passed to the constructor call.
        addReverseArguments(ctorMethod, callingNeoMethod);
        // The actual address offset for the method call is set at a later point.
        callingNeoMethod.addInstruction(new NeoInstruction(OpCode.CALL_L, new byte[4])
                .setExtra(calledNeoMethod));
        return insn;
    }

    private void initializeMethod(NeoMethod neoMethod) {
        checkForUnsupportedLocalVariableTypes(neoMethod);
        if ((neoMethod.asmMethod.access & Opcodes.ACC_PUBLIC) > 0
                && (neoMethod.asmMethod.access & Opcodes.ACC_STATIC) > 0
                && neoMethod.ownerType.equals(this.neoModule.asmSmartContractClass)) {
            // Only contract methods that are public, static and on the smart contract class are
            // added to the ABI and are invokable.
            neoMethod.isAbiMethod = true;
        }

        // Look for method params and local variables and add them to the NeoMethod. Note that Java
        // mixes method params and local variables.
        if (neoMethod.asmMethod.maxLocals == 0) {
            return; // There are no local variables or parameters to process.
        }
        int nextVarIdx = collectMethodParameters(neoMethod);
        collectLocalVariables(neoMethod, nextVarIdx);

        // Add the INITSLOT opcode as first instruction of the method if the method has parameters
        // and/or local variables.
        if (neoMethod.variablesByNeoIndex.size() + neoMethod.parametersByNeoIndex.size() > 0) {
            neoMethod.addInstruction(new NeoInstruction(
                    OpCode.INITSLOT, new byte[]{(byte) neoMethod.variablesByNeoIndex.size(),
                    (byte) neoMethod.parametersByNeoIndex.size()}));
        }
    }

    private void checkForUnsupportedLocalVariableTypes(NeoMethod neoMethod) {
        for (LocalVariableNode varNode : neoMethod.asmMethod.localVariables) {
            if (Type.getType(varNode.desc) == Type.DOUBLE_TYPE
                    || Type.getType(varNode.desc) == Type.FLOAT_TYPE) {
                throw new CompilerException(neoMethod.ownerType, neoMethod.currentLine,
                        "Method '" + neoMethod.asmMethod.name + "' has unsupported parameter or "
                                + "variable types.");
            }
        }
    }

    private void collectLocalVariables(NeoMethod neoMethod, int nextVarIdx) {
        int paramCount = Type.getArgumentTypes(neoMethod.asmMethod.desc).length;
        List<LocalVariableNode> locVars = neoMethod.asmMethod.localVariables;
        if (locVars.size() > 0 && locVars.get(0).name.equals(THIS_KEYWORD)) {
            paramCount++;
        }
        int localVarCount = neoMethod.asmMethod.maxLocals - paramCount;
        if (localVarCount > MAX_LOCAL_VARIABLES_COUNT) {
            throw new CompilerException("The method has more than the max number of local "
                    + "variables.");
        }
        int neoIdx = 0;
        int jvmIdx = nextVarIdx;
        while (neoIdx < localVarCount) {
            // The variables' indices start where the parameters left off. Nonetheless, we need to
            // look through all local variables because the ordering is not necessarily according to
            // the indices.
            NeoVariable neoVar = null;
            for (LocalVariableNode varNode : locVars) {
                if (varNode.index == jvmIdx) {
                    neoVar = new NeoVariable(neoIdx, jvmIdx, varNode);
                    if (Type.getType(varNode.desc) == Type.LONG_TYPE) {
                        // Long vars/params use two index slots, i.e. we increment one more time.
                        jvmIdx++;
                    }
                    break;
                }
            }
            if (neoVar == null) {
                // Not all local variables show up in ASM's `localVariables` list, e.g. when a
                // String-based switch-case occurs.
                neoVar = new NeoVariable(neoIdx, jvmIdx, null);
            }
            neoMethod.addVariable(neoVar);
            jvmIdx++;
            neoIdx++;
        }
    }

    // Retruns the next index of the local variables after the method parameter slots.
    private int collectMethodParameters(NeoMethod neoMethod) {
        int paramCount = 0;
        List<LocalVariableNode> locVars = neoMethod.asmMethod.localVariables;
        if (locVars.size() > 0 && locVars.get(0).name.equals(THIS_KEYWORD)) {
            paramCount++;
        }
        paramCount += Type.getArgumentTypes(neoMethod.asmMethod.desc).length;
        if (paramCount > MAX_PARAMS_COUNT) {
            throw new CompilerException("The method has more than the max number of parameters.");
        }
        int jvmIdx = 0;
        int neoIdx = 0;
        while (neoIdx < paramCount) {
            // The parameters' indices start at zero. Nonetheless, we need to look through all local
            // variables because the ordering is not necessarily according to the indices.
            for (LocalVariableNode varNode : locVars) {
                if (varNode.index == jvmIdx) {
                    neoMethod.addParameter(new NeoVariable(neoIdx, jvmIdx, varNode));
                    jvmIdx++;
                    neoIdx++;
                    if (Type.getType(varNode.desc) == Type.LONG_TYPE) {
                        // Long vars/params use two index slots, i.e. we increment one more time.
                        jvmIdx++;
                    }
                    break;
                }
            }
        }
        return jvmIdx;
    }

    private int extractPushedNumber(NeoInstruction insn) {
        if (insn.opcode.getCode() <= OpCode.PUSHINT256.getCode()) {
            return BigIntegers.fromLittleEndianByteArray(insn.operand).intValue();
        }
        if (insn.opcode.getCode() >= OpCode.PUSHM1.getCode()
                && insn.opcode.getCode() <= OpCode.PUSH16.getCode()) {
            return insn.opcode.getCode() - OpCode.PUSHM1.getCode() - 1;
        }
        throw new CompilerException(
                "Couldn't parse get number from instruction " + insn.toString());
    }

    private void addLoadLocalVariable(int varIndex, NeoMethod neoMethod) {
        addLoadOrStoreLocalVariable(varIndex, neoMethod, OpCode.LDARG, OpCode.LDLOC);
    }

    private void addStoreLocalVariable(int varIndex, NeoMethod neoMethod) {
        addLoadOrStoreLocalVariable(varIndex, neoMethod, OpCode.STARG, OpCode.STLOC);
    }

    private void addLoadOrStoreLocalVariable(int varIndex, NeoMethod neoMethod,
            OpCode argOpcode, OpCode varOpcode) {

        if (varIndex >= MAX_LOCAL_VARIABLES_COUNT) {
            throw new CompilerException("Local variable index to high. Was " + varIndex + " but "
                    + "maximally " + MAX_LOCAL_VARIABLES_COUNT + " local variables are supported.");
        }
        // The local variable can either be a method parameter or a normal variable defined in
        // the method body. The NeoMethod has been initialized with all the local variables.
        // Therefore, we can check here if it is a parameter or a normal variable and treat it
        // accordingly.
        NeoVariable param = neoMethod.getParameterByJVMIndex(varIndex);
        if (param != null) {
            neoMethod.addInstruction(buildStoreOrLoadVariableInsn(param.neoIndex, argOpcode));
        } else {
            NeoVariable var = neoMethod.getVariableByJVMIndex(varIndex);
            neoMethod.addInstruction(buildStoreOrLoadVariableInsn(var.neoIndex, varOpcode));
        }
    }

    private NeoInstruction buildStoreOrLoadVariableInsn(int index, OpCode opcode) {
        NeoInstruction neoInsn;
        if (index <= 6) {
            OpCode storeCode = OpCode.get(opcode.getCode() - 7 + index);
            neoInsn = new NeoInstruction(storeCode);
        } else {
            byte[] operand = new byte[]{(byte) index};
            neoInsn = new NeoInstruction(opcode, operand);
        }
        return neoInsn;
    }

    private void addLoadConstant(AbstractInsnNode insn, NeoMethod neoMethod) {
        LdcInsnNode ldcInsn = (LdcInsnNode) insn;
        if (ldcInsn.cst instanceof String) {
            addPushDataArray(((String) ldcInsn.cst).getBytes(UTF_8), neoMethod);
        } else if (ldcInsn.cst instanceof Integer) {
            addPushNumber(((Integer) ldcInsn.cst), neoMethod);
        } else if (ldcInsn.cst instanceof Long) {
            addPushNumber(((Long) ldcInsn.cst), neoMethod);
        } else if (ldcInsn.cst instanceof Float || ldcInsn.cst instanceof Double) {
            throw new CompilerException("Compiler does not support floating point numbers.");
        }
        // TODO: Handle `org.objectweb.asm.Type`.
    }

    private void addPushDataArray(String data, NeoMethod neoMethod) {
        addInstructionFromBytes(new ScriptBuilder().pushData(data).toArray(), neoMethod);
    }

    private void addPushDataArray(byte[] data, NeoMethod neoMethod) {
        addInstructionFromBytes(new ScriptBuilder().pushData(data).toArray(), neoMethod);
    }

    private void addInstructionFromBytes(byte[] insnBytes, NeoMethod neoMethod) {
        byte[] operand = Arrays.copyOfRange(insnBytes, 1, insnBytes.length);
        neoMethod.addInstruction(new NeoInstruction(OpCode.get(insnBytes[0]), operand));
    }

    /**
     * Handles all INVOKEVIRTUAL, INVOKESPECIAL, INVOKESTATIC instructions. Note that constructor
     * calls (INVOKESPECIAL) are handled in {@link Compiler#handleNew(AbstractInsnNode,
     * NeoMethod)}.
     */
    private AbstractInsnNode handleInvoke(AbstractInsnNode insn, NeoMethod callingNeoMethod)
            throws IOException {

        MethodInsnNode methodInsn = (MethodInsnNode) insn;
        ClassNode owner = getClassNodeForInternalName(methodInsn.owner);
        Optional<MethodNode> calledAsmMethod = getMethodNode(methodInsn, owner);
        // If the called method cannot be found on the owner type, we look through the super
        // types until we find the method.
        while (!calledAsmMethod.isPresent()) {
            if (owner.superName == null) {
                throw new CompilerException("Couldn't find method " + methodInsn.name + " on "
                        + "owning type and its super types.");
            }
<<<<<<< HEAD
            owner = getClassNodeForInternalName(owner.superName);
            calledAsmMethod = getMethodNode(methodInsn, owner);
        }
        if (hasSyscallAnnotation(calledAsmMethod.get())) {
            addSyscall(calledAsmMethod.get(), callingNeoMethod);
        } else if (hasInstructionAnnotation(calledAsmMethod.get())) {
            addInstruction(calledAsmMethod.get(), callingNeoMethod);
        } else if (hasAppcallAnnotation(calledAsmMethod.get())) {
            addAppcall(calledAsmMethod.get(), callingNeoMethod);
=======
            owner = getAsmClass(Type.getObjectType(owner.superName).getClassName());
            calledAsmMethodOpt = owner.methods.stream()
                    .filter(m -> m.desc.equals(methodInsn.desc) && m.name.equals(methodInsn.name))
                    .findFirst();
        }
        MethodNode calledAsmMethod = calledAsmMethodOpt.get();
        if (hasSyscallAnnotation(calledAsmMethod)) {
            addSyscall(calledAsmMethod, callingNeoMethod);
        } else if (hasInstructionAnnotation(calledAsmMethod)) {
            addInstruction(calledAsmMethod, callingNeoMethod);
        } else if (isContractCall(owner)) {
            addContractCall(calledAsmMethod, callingNeoMethod, owner);
>>>>>>> 05c23479
        } else {
            return handleMethodCall(callingNeoMethod, owner, calledAsmMethod.get(), methodInsn);
        }
        return insn;
    }

    private Optional<MethodNode> getMethodNode(MethodInsnNode methodInsn, ClassNode owner) {
        Optional<MethodNode> calledAsmMethodOpt = owner.methods.stream()
                .filter(m -> m.desc.equals(methodInsn.desc) && m.name.equals(methodInsn.name))
                .findFirst();
        return calledAsmMethodOpt;
    }

    private ClassNode getClassNodeForInternalName(String internalName) throws IOException {
        return getAsmClass(Type.getObjectType(internalName).getClassName());
    }

    private AbstractInsnNode handleMethodCall(NeoMethod callingNeoMethod, ClassNode owner,
            MethodNode calledAsmMethod, MethodInsnNode methodInsn) throws IOException {

        String calledMethodId = NeoMethod.getMethodId(calledAsmMethod, owner);
        if (this.neoModule.methods.containsKey(calledMethodId)) {
            // If the module already compiled the method simply add a CALL instruction.
            NeoMethod calledNeoMethod = this.neoModule.methods.get(calledMethodId);
            addReverseArguments(calledAsmMethod, callingNeoMethod);
            // The actual address offset for the method call is set at a later point in compilation.
            callingNeoMethod.addInstruction(new NeoInstruction(OpCode.CALL_L, new byte[4])
                    .setExtra(calledNeoMethod));
        } else {
            return handleUncachedMethodCall(callingNeoMethod, owner, calledAsmMethod, methodInsn);
        }
        return methodInsn;
    }

    // Handles method calls that the compiler sees for the first time (in this compilation unit)
    // or have special behavior that will not be cached in a reusable NeoMethod object.
    private AbstractInsnNode handleUncachedMethodCall(NeoMethod callingNeoMethod, ClassNode owner,
            MethodNode calledAsmMethod, MethodInsnNode methodInsn) throws IOException {

        if (isPrimitiveTypeCast(calledAsmMethod, owner)) {
            // Nothing to do if Java casts between primitive type and wrapper classes.
            return methodInsn;
        }
        if (calledAsmMethod.name.equals(HASH_CODE_METHOD_NAME)
                && owner.name.equals(getInternalName(String.class))
                && methodInsn.getNext() instanceof LookupSwitchInsnNode) {
            return handleStringSwitch(callingNeoMethod, methodInsn);
        }
        NeoMethod calledNeoMethod = new NeoMethod(calledAsmMethod, owner);
        this.neoModule.addMethod(calledNeoMethod);
        initializeMethod(calledNeoMethod);
        compileMethod(calledNeoMethod);
        addReverseArguments(calledAsmMethod, callingNeoMethod);
        // The actual address offset for the method call is set at a later point in compilation.
        callingNeoMethod.addInstruction(
                new NeoInstruction(OpCode.CALL_L, new byte[4]).setExtra(calledNeoMethod));
        return methodInsn;
    }

    // Converts the instructions of a string switch from JVM bytecode to NeoVM code. The
    // `MethodInsnNode` is expected represent a call to the `String.hashCode()` method.
    private AbstractInsnNode handleStringSwitch(NeoMethod callingNeoMethod,
            MethodInsnNode methodInsn) {
        // Before the call to `hashCode()` there the opcodes ICONST_M1, ISTORE,
        // and ALOAD occured. The compiler already converted them and added them to the
        // `NeoMethod` at this point. But they are not needed when converting the switch to
        // NeoVM code. Thus, they must to be removed again.
        callingNeoMethod.removeLastInstruction();
        callingNeoMethod.removeLastInstruction();
        callingNeoMethod.removeLastInstruction();
        // TODO: Besides removing the last few instructions we could also clean up the variable
        //  initialization (in INTISLOT).
        LookupSwitchInsnNode lookupSwitchInsn = (LookupSwitchInsnNode) methodInsn.getNext();
        AbstractInsnNode insn = lookupSwitchInsn.getNext();
        // The TABLESWITCH instruction will be needed several times in the following.
        TableSwitchInsnNode tableSwitchInsn = (TableSwitchInsnNode)
                skipToInstructionType(insn, AbstractInsnNode.TABLESWITCH_INSN);
        for (int i = 0; i < lookupSwitchInsn.labels.size(); i++) {
            // First, instruction in each `case` loads the string var that is evaluated.
            insn = skipToInstructionType(insn, AbstractInsnNode.VAR_INSN);
            addLoadLocalVariable(((VarInsnNode) insn).var, callingNeoMethod);
            // Next, the constant string to compare with is loaded.
            insn = insn.getNext();
            addLoadConstant(insn, callingNeoMethod);
            // Next, the method call to String.equals() follows.
            insn = insn.getNext();
            assert isStringEqualsMethodCall(insn);
            // Next is the jump instruction for the inequality case. We ignore this because
            // it will be the last instruction after all `cases` have been passed.
            JumpInsnNode jumpInsn = (JumpInsnNode) insn.getNext();
            assert jumpInsn.getOpcode() == JVMOpcode.IFEQ.getOpcode();
            // Next, follow instructions for the equality case. We retrieve the number that
            // points us to the correct case in the TABLESWITCH instruction following later.
            InsnNode branchNumberInsn = (InsnNode) jumpInsn.getNext();
            int branchNr = branchNumberInsn.getOpcode() - 3;
            // The branch number gets stored to a local variable in the next opcode. But we
            // can ignore that.
            insn = branchNumberInsn.getNext();
            assert insn.getType() == AbstractInsnNode.VAR_INSN;
            // The next instruction opcode jumps to the TABLESWITCH instruction but we need
            // to replace this with a jump directly to the correct branch after the TABLESWITCH.
            callingNeoMethod.addInstruction(new NeoInstruction(OpCode.EQUAL));
            callingNeoMethod.addInstruction(new NeoJumpInstruction(OpCode.JMPIF_L,
                    tableSwitchInsn.labels.get(branchNr).getLabel()));
        }
        callingNeoMethod.addInstruction(new NeoJumpInstruction(OpCode.JMP_L,
                tableSwitchInsn.dflt.getLabel()));
        return tableSwitchInsn;
    }

    private LabelNode skipToLabel(AbstractInsnNode insn, Label label) {
        while (insn.getNext() != null) {
            insn = insn.getNext();
            if (insn.getType() == AbstractInsnNode.LABEL) {
                LabelNode labelNode = (LabelNode) insn;
                if (labelNode.getLabel() == label) {
                    return labelNode;
                }
            }
        }
        throw new CompilerException("Couldn't find node with label " + label.toString());
    }

    private AbstractInsnNode skipToInstructionType(AbstractInsnNode insn, int type) {
        while (insn.getNext() != null) {
            insn = insn.getNext();
            if (insn.getType() == type) {
                return insn;
            }
        }
        throw new CompilerException("Couldn't find node of type " + type);
    }

    // Checks if the given instruction is a method call to the `String.equals()` method.
    private boolean isStringEqualsMethodCall(AbstractInsnNode insn) {
        if (insn.getType() == AbstractInsnNode.METHOD_INSN
                && insn.getOpcode() == JVMOpcode.INVOKEVIRTUAL.getOpcode()) {

            MethodInsnNode equalsCallInsn = (MethodInsnNode) insn;
            return equalsCallInsn.name.equals(EQUALS_METHOD_NAME)
                    && equalsCallInsn.owner.equals(getInternalName(String.class));
        }
        return false;
    }

    private boolean isPrimitiveTypeCast(MethodNode calledAsmMethod, ClassNode owner) {
        boolean isConversionFromPrimitiveType = calledAsmMethod.name.equals(
                VALUEOF_METHOD_NAME);
        boolean isConversionToPrimitiveType =
                PRIMITIVE_TYPE_CAST_METHODS.contains(calledAsmMethod.name);
        boolean isOwnerPrimitiveTypeWrapper = PRIMITIVE_TYPE_WRAPPER_CLASSES.contains(
                owner.name);
        return (isConversionFromPrimitiveType || isConversionToPrimitiveType)
                && isOwnerPrimitiveTypeWrapper;
    }

    // Goes through the instructions of the given method and looks for the call to the `Object`
    // constructor. I.e., the given method should be a constructor. Super calls to other classes
    // are not allowed.
    private MethodInsnNode findSuperCallToObjectCtor(MethodNode constructor) {
        Iterator<AbstractInsnNode> it = constructor.instructions.iterator();
        AbstractInsnNode insn = null;
        while (it.hasNext()) {
            insn = it.next();
            if (insn.getType() == AbstractInsnNode.METHOD_INSN
                    && ((MethodInsnNode) insn).name.equals(INSTANCE_CTOR)) {
                if (((MethodInsnNode) insn).owner.equals(getInternalName(Object.class))) {
                    break;
                } else {
                    throw new CompilerException(format("Found call to super constructor of %s "
                                    + "but inheritance is not supported, i.e., only super calls "
                                    + "to the Object constructor are allowed.",
                            getFullyQualifiedNameForInternalName(((MethodInsnNode) insn).owner)));
                }
            }
        }
        assert insn != null && insn instanceof MethodInsnNode : "Expected call to Object super "
                + "constructor but couldn't find it.";
        return (MethodInsnNode) insn;
    }

    private boolean hasSyscallAnnotation(MethodNode asmMethod) {
        return asmMethod.invisibleAnnotations != null && asmMethod.invisibleAnnotations.stream()
                .anyMatch(a -> a.desc.equals(Type.getDescriptor(Syscalls.class))
                        || a.desc.equals(Type.getDescriptor(Syscall.class)));
    }

    private boolean hasInstructionAnnotation(MethodNode asmMethod) {
        return asmMethod.invisibleAnnotations != null && asmMethod.invisibleAnnotations.stream()
                .anyMatch(a -> a.desc.equals(Type.getDescriptor(Instructions.class))
                        || a.desc.equals(Type.getDescriptor(Instruction.class)));
    }

    /**
     * Checks if the given class node carries the {@link Contract} annotation.
     */
    private boolean isContractCall(ClassNode owner) {
        return owner.invisibleAnnotations != null && owner.invisibleAnnotations.stream().
                anyMatch(a -> a.desc.equals(Type.getDescriptor(Contract.class)));
    }

    private void addSyscall(MethodNode calledAsmMethod, NeoMethod callingNeoMethod) {
        // Before doing the syscall the arguments have to be reversed.
        addReverseArguments(calledAsmMethod, callingNeoMethod);
        // Annotation has to be either Syscalls or Syscall.
        AnnotationNode syscallAnnotation = calledAsmMethod.invisibleAnnotations.stream()
                .filter(a -> a.desc.equals(Type.getDescriptor(Syscalls.class))
                        || a.desc.equals(Type.getDescriptor(Syscall.class)))
                .findFirst().get();
        if (syscallAnnotation.desc.equals(Type.getDescriptor(Syscalls.class))) {
            for (Object a : (List<?>) syscallAnnotation.values.get(1)) {
                addSingleSyscall((AnnotationNode) a, callingNeoMethod);
            }
        } else {
            addSingleSyscall(syscallAnnotation, callingNeoMethod);
        }
    }

    // Adds an opcode that reverses the ordering of the arguments on the evaluation stack
    // according to the number of arguments the called method takes.
    private void addReverseArguments(MethodNode calledAsmMethod, NeoMethod callingNeoMethod) {
        int paramsCount = Type.getMethodType(calledAsmMethod.desc).getArgumentTypes().length;
        if (calledAsmMethod.localVariables != null
                && calledAsmMethod.localVariables.size() > 0
                && calledAsmMethod.localVariables.get(0).name.equals(THIS_KEYWORD)) {
            // The called method is an instance method, i.e., the instance itself ("this") is
            // also an argument.
            paramsCount++;
        }
        addReverseArguments(callingNeoMethod, paramsCount);
    }

    private void addReverseArguments(NeoMethod callingNeoMethod, int paramsCount) {
        if (paramsCount == 2) {
            callingNeoMethod.addInstruction(new NeoInstruction(OpCode.SWAP));
        } else if (paramsCount == 3) {
            callingNeoMethod.addInstruction(new NeoInstruction(OpCode.REVERSE3));
        } else if (paramsCount == 4) {
            callingNeoMethod.addInstruction(new NeoInstruction(OpCode.REVERSE4));
        } else if (paramsCount > 4) {
            addPushNumber(paramsCount, callingNeoMethod);
            callingNeoMethod.addInstruction(new NeoInstruction(OpCode.REVERSEN));
        }
    }

    private void addSingleSyscall(AnnotationNode syscallAnnotation, NeoMethod neoMethod) {
        String syscallName = ((String[]) syscallAnnotation.values.get(1))[1];
        InteropServiceCode syscall = InteropServiceCode.valueOf(syscallName);
        byte[] hash = Numeric.hexStringToByteArray(syscall.getHash());
        neoMethod.addInstruction(new NeoInstruction(OpCode.SYSCALL, hash));
    }

    private void addInstruction(MethodNode asmMethod, NeoMethod neoMethod) {
        AnnotationNode insnAnnotation = asmMethod.invisibleAnnotations.stream()
                .filter(a -> a.desc.equals(Type.getDescriptor(Instructions.class))
                        || a.desc.equals(Type.getDescriptor(Instruction.class)))
                .findFirst().get();
        if (insnAnnotation.desc.equals(Type.getDescriptor(Instructions.class))) {
            for (Object a : (List<?>) insnAnnotation.values.get(1)) {
                addSingleInstruction((AnnotationNode) a, neoMethod);
            }
        } else {
            addSingleInstruction(insnAnnotation, neoMethod);
        }
    }

    private void addSingleInstruction(AnnotationNode insnAnnotation, NeoMethod neoMethod) {
        // Setting a default value on the Instruction annotation does not have an effect on ASM.
        // The default value does not show up in the ASM annotation node. I.e. the annotation
        // values can be null if the default values were used.
        if (insnAnnotation.values == null) {
            // In this case the default value OpCode.NOP was used, so there is nothing to do.
            return;
        }
        String insnName = ((String[]) insnAnnotation.values.get(1))[1];
        OpCode opcode = OpCode.valueOf(insnName);
        if (opcode.equals(OpCode.NOP)) {
            // The default value OpCode.NOP was set explicitly. Nothing to do.
            return;
        }
        if (insnAnnotation.values.size() == 4) {
            byte[] operand = getOperand(insnAnnotation, opcode);
            neoMethod.addInstruction(new NeoInstruction(opcode, operand));
        } else {
            neoMethod.addInstruction(new NeoInstruction(opcode));
        }
    }

    private byte[] getOperand(AnnotationNode insnAnnotation, OpCode opcode) {
        List<?> operandAsList = (List<?>) insnAnnotation.values.get(3);
        if (operandAsList.size() != OpCode.getOperandSize(opcode).size()) {
            throw new CompilerException("Opcode " + opcode.name() + " was used with a wrong "
                    + "number of operand byts.");
        }
        byte[] operand = new byte[operandAsList.size()];
        int i = 0;
        for (Object element : operandAsList) {
            operand[i++] = (byte) element;
        }
        return operand;
    }

    private void addContractCall(MethodNode calledAsmMethod, NeoMethod callingNeoMethod,
            ClassNode owner) {

        AnnotationNode annotation = owner.invisibleAnnotations.stream()
                .filter(a -> a.desc.equals(Type.getDescriptor(Contract.class))).findFirst().get();
        byte[] scriptHash = Numeric.hexStringToByteArray((String) annotation.values.get(1));
        if (scriptHash.length != NeoConstants.SCRIPTHASH_SIZE) {
            throw new CompilerException("Script hash on contract class '"
                    + getClassName(internalNameToFullyQualifiedName(owner.name)) + "' does not "
                    + "have the correct length.");
        }

        int nrOfParams = Type.getType(calledAsmMethod.desc).getArgumentTypes().length;
        addPushNumber(nrOfParams, callingNeoMethod);
        callingNeoMethod.addInstruction(new NeoInstruction(OpCode.PACK));
        addPushDataArray(calledAsmMethod.name, callingNeoMethod);
        addPushDataArray(ArrayUtils.reverseArray(scriptHash), callingNeoMethod);
        byte[] contractSyscall = Numeric.hexStringToByteArray(SYSTEM_CONTRACT_CALL.getHash());
        callingNeoMethod.addInstruction(new NeoInstruction(OpCode.SYSCALL, contractSyscall));

        // If the return type is void, insert a DROP.
        String returnType = Type.getMethodType(calledAsmMethod.desc).getReturnType().getClassName();
        if (returnType.equals(void.class.getTypeName())
                || returnType.equals(Void.class.getTypeName())) {
            callingNeoMethod.addInstruction(new NeoInstruction(OpCode.DROP));
        }
    }

    private void addPushNumber(long number, NeoMethod neoMethod) {
        byte[] insnBytes = new ScriptBuilder().pushInteger(BigInteger.valueOf(number))
                .toArray();
        byte[] operand = Arrays.copyOfRange(insnBytes, 1, insnBytes.length);
        neoMethod.addInstruction(new NeoInstruction(OpCode.get(insnBytes[0]), operand));
    }

    private ContractManifest buildManifest(NeoModule neoModule, ScriptHash scriptHash) {
        List<ContractGroup> groups = new ArrayList<>();
        ContractFeatures features = new ContractFeatures(false, false);
        Map<String, String> extras = null;
        List<String> supportedStandards = new ArrayList<>();
        if (neoModule.asmSmartContractClass.invisibleAnnotations != null) {
            features = buildContractFeatures(neoModule.asmSmartContractClass);
            extras = buildManifestExtra(neoModule.asmSmartContractClass);
            supportedStandards = buildSupportedStandards(neoModule.asmSmartContractClass);
        }
        ContractABI abi = buildABI(neoModule, scriptHash);
        // TODO: Fill the remaining manifest fields below.
        List<ContractPermission> permissions = Arrays.asList(
                new ContractPermission("*", Arrays.asList("*")));
        List<String> trusts = new ArrayList<>();
        List<String> safeMethods = new ArrayList<>();
        return new ContractManifest(groups, features, supportedStandards, abi, permissions, trusts,
                safeMethods, extras);
    }

    private ContractABI buildABI(NeoModule neoModule, ScriptHash scriptHash) {
        List<ContractMethod> methods = new ArrayList<>();
        // TODO: Fill events list.
        List<ContractEvent> events = new ArrayList<>();
        for (NeoMethod neoMethod : neoModule.methods.values()) {
            if (!neoMethod.isAbiMethod) {
                // TODO: This needs to change when enabling inheritance.
                continue; // Only add methods to the ABI that appear in the contract itself.
            }
            List<ContractParameter> contractParams = new ArrayList<>();
            for (NeoVariable var : neoMethod.parametersByNeoIndex.values()) {
                contractParams.add(new ContractParameter(var.asmVariable.name,
                        mapTypeToParameterType(Type.getType(var.asmVariable.desc)), null));
            }
            ContractParameterType paramType = mapTypeToParameterType(
                    Type.getMethodType(neoMethod.asmMethod.desc).getReturnType());
            methods.add(new ContractMethod(neoMethod.name, contractParams, paramType,
                    neoMethod.startAddress));
        }
        return new ContractABI(Numeric.prependHexPrefix(scriptHash.toString()), methods, events);
    }

    private ContractParameterType mapTypeToParameterType(Type type) {
        String typeName = type.getClassName();
        if (typeName.equals(String.class.getTypeName())) {
            return ContractParameterType.STRING;
        }
        if (typeName.equals(Integer.class.getTypeName())
                || typeName.equals(int.class.getTypeName())
                || typeName.equals(Long.class.getTypeName())
                || typeName.equals(long.class.getTypeName())
                || typeName.equals(Byte.class.getTypeName())
                || typeName.equals(byte.class.getTypeName())
                || typeName.equals(Short.class.getTypeName())
                || typeName.equals(short.class.getTypeName())
                || typeName.equals(Character.class.getTypeName())
                || typeName.equals(char.class.getTypeName())) {
            return ContractParameterType.INTEGER;
        }
        if (typeName.equals(Boolean.class.getTypeName())
                || typeName.equals(boolean.class.getTypeName())) {
            return ContractParameterType.BOOLEAN;
        }
        if (typeName.equals(Byte[].class.getTypeName())
                || typeName.equals(byte[].class.getTypeName())) {
            return ContractParameterType.BYTE_ARRAY;
        }
        if (typeName.equals(Void.class.getTypeName())
                || typeName.equals(void.class.getTypeName())) {
            return ContractParameterType.VOID;
        }
        if (typeName.equals(ScriptContainer.class.getTypeName())) {
            return ContractParameterType.INTEROP_INTERFACE;
        }
        try {
            typeName = type.getDescriptor().replace("/", ".");
            Class<?> clazz = Class.forName(typeName);
            if (clazz.isArray()) {
                return ContractParameterType.ARRAY;
            }
        } catch (ClassNotFoundException e) {
            throw new CompilerException(e);
        }
        throw new CompilerException("Unsupported type: " + type.getClassName());
    }

    private ContractFeatures buildContractFeatures(ClassNode n) {
        Optional<AnnotationNode> opt = n.invisibleAnnotations.stream()
                .filter(a -> a.desc.equals(Type.getDescriptor(Features.class)))
                .findFirst();
        boolean payable = false;
        boolean hasStorage = false;
        if (opt.isPresent()) {
            AnnotationNode ann = opt.get();
            int i = ann.values.indexOf("payable");
            payable = i != -1 && (boolean) ann.values.get(i + 1);
            i = ann.values.indexOf("hasStorage");
            hasStorage = i != -1 && (boolean) ann.values.get(i + 1);
        }
        return new ContractFeatures(hasStorage, payable);
    }

    private Map<String, String> buildManifestExtra(ClassNode classNode) {
        Optional<AnnotationNode> opt = classNode.invisibleAnnotations.stream()
                .filter(a -> a.desc.equals(Type.getDescriptor(ManifestExtras.class)))
                .findFirst();
        if (!opt.isPresent()) {
            return null;
        }
        AnnotationNode ann = opt.get();
        Map<String, String> extras = new HashMap<>();
        String key;
        String value;
        for (Object a : (List<?>) ann.values.get(1)) {
            AnnotationNode manifestExtra = (AnnotationNode) a;
            int i = manifestExtra.values.indexOf("key");
            key = (String) manifestExtra.values.get(i + 1);
            i = manifestExtra.values.indexOf("value");
            value = (String) manifestExtra.values.get(i + 1);
            extras.put(key, value);
        }

        // if "name" is not found in the manifest
        // then default to: attribute with className

        if (!extras.containsKey("name")) {
            String fqn = getFullyQualifiedNameForInternalName(classNode.name);
            String className = getClassName(fqn);
            extras.put("name", className);
        }

        return extras;
    }

    private List<String> buildSupportedStandards(ClassNode asmClass) {
        Optional<AnnotationNode> opt = asmClass.invisibleAnnotations.stream()
                .filter(a -> a.desc.equals(Type.getDescriptor(SupportedStandards.class)))
                .findFirst();
        if (!opt.isPresent()) {
            return new ArrayList<>();
        }
        AnnotationNode ann = opt.get();
        List<String> standards = new ArrayList<>();
        for (Object standard : (List<?>) ann.values.get(1)) {
            standards.add((String) standard);
        }
        return standards;
    }

    public static class CompilationResult {

        private final NefFile nef;
        private final ContractManifest manifest;

        private CompilationResult(NefFile nef, ContractManifest manifest) {
            this.nef = nef;
            this.manifest = manifest;
        }

        public NefFile getNef() {
            return nef;
        }

        public ContractManifest getManifest() {
            return manifest;
        }
    }
}<|MERGE_RESOLUTION|>--- conflicted
+++ resolved
@@ -1278,7 +1278,6 @@
                 throw new CompilerException("Couldn't find method " + methodInsn.name + " on "
                         + "owning type and its super types.");
             }
-<<<<<<< HEAD
             owner = getClassNodeForInternalName(owner.superName);
             calledAsmMethod = getMethodNode(methodInsn, owner);
         }
@@ -1286,22 +1285,8 @@
             addSyscall(calledAsmMethod.get(), callingNeoMethod);
         } else if (hasInstructionAnnotation(calledAsmMethod.get())) {
             addInstruction(calledAsmMethod.get(), callingNeoMethod);
-        } else if (hasAppcallAnnotation(calledAsmMethod.get())) {
-            addAppcall(calledAsmMethod.get(), callingNeoMethod);
-=======
-            owner = getAsmClass(Type.getObjectType(owner.superName).getClassName());
-            calledAsmMethodOpt = owner.methods.stream()
-                    .filter(m -> m.desc.equals(methodInsn.desc) && m.name.equals(methodInsn.name))
-                    .findFirst();
-        }
-        MethodNode calledAsmMethod = calledAsmMethodOpt.get();
-        if (hasSyscallAnnotation(calledAsmMethod)) {
-            addSyscall(calledAsmMethod, callingNeoMethod);
-        } else if (hasInstructionAnnotation(calledAsmMethod)) {
-            addInstruction(calledAsmMethod, callingNeoMethod);
         } else if (isContractCall(owner)) {
-            addContractCall(calledAsmMethod, callingNeoMethod, owner);
->>>>>>> 05c23479
+            addContractCall(calledAsmMethod.get(), callingNeoMethod, owner);
         } else {
             return handleMethodCall(callingNeoMethod, owner, calledAsmMethod.get(), methodInsn);
         }
@@ -1612,8 +1597,8 @@
         byte[] scriptHash = Numeric.hexStringToByteArray((String) annotation.values.get(1));
         if (scriptHash.length != NeoConstants.SCRIPTHASH_SIZE) {
             throw new CompilerException("Script hash on contract class '"
-                    + getClassName(internalNameToFullyQualifiedName(owner.name)) + "' does not "
-                    + "have the correct length.");
+                    + getClassNameForInternalName(owner.name) + "' does not have the correct "
+                    + "length.");
         }
 
         int nrOfParams = Type.getType(calledAsmMethod.desc).getArgumentTypes().length;
