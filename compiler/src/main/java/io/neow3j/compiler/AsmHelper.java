--- conflicted
+++ resolved
@@ -240,10 +240,6 @@
         int startIdx = sig.indexOf("<") + 1;
         int endIdx = sig.lastIndexOf(">");
         String typesString = sig.substring(startIdx, endIdx);
-<<<<<<< HEAD
-        typesString = typesString.replaceAll("<[^<>]*>", "");
-        return Arrays.stream(typesString.split(";")).map(t -> t + ";").collect(Collectors.toList());
-=======
         return extractTypeParamsFromString(typesString);
     }
 
@@ -262,7 +258,6 @@
             }
         }
         return separatedTypes;
->>>>>>> eee9d2f3
     }
 
     /**
