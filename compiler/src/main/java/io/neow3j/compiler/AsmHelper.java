--- conflicted
+++ resolved
@@ -89,19 +89,11 @@
     }
 
     /**
-<<<<<<< HEAD
      * Checks if the given method has one or more of the given annotations.
      *
      * @param asmMethod The method to check.
      * @param annotations The annotations.
      * @return True if the method has one or more of the given annotations. False, otherwise.
-=======
-     * Checks if the given {@code MethodNode} has any of the given annotations.
-     *
-     * @param asmMethod The method to check.
-     * @param annotations The annotations to check for.
-     * @return true if the method has one of the given annotations. False, otherwise.
->>>>>>> 81d41543
      */
     public static boolean hasAnnotations(MethodNode asmMethod, Class<?>... annotations) {
         return hasAnnotation(asmMethod.invisibleAnnotations, annotations);
