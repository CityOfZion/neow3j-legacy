package io.neow3j.compiler;

import static io.neow3j.compiler.AsmHelper.extractTypeParametersFromSignature;
import static io.neow3j.compiler.AsmHelper.getAnnotationNode;
import static io.neow3j.compiler.AsmHelper.getAsmClass;
import static io.neow3j.compiler.AsmHelper.getAsmClassForDescriptor;
import static io.neow3j.compiler.AsmHelper.getAsmClassForInternalName;
import static io.neow3j.compiler.AsmHelper.getFieldIndex;
import static io.neow3j.compiler.AsmHelper.getInternalNameForDescriptor;
import static io.neow3j.compiler.AsmHelper.getMethodNode;
import static io.neow3j.compiler.AsmHelper.hasAnnotations;
import static io.neow3j.compiler.JVMOpcode.PUTSTATIC;
import static org.hamcrest.Matchers.hasSize;
import static org.hamcrest.Matchers.is;
import static org.hamcrest.Matchers.not;
import static org.junit.Assert.assertThat;
import static org.junit.Assert.assertTrue;
import static org.junit.Assert.fail;

import io.neow3j.constants.InteropServiceCode;
import io.neow3j.devpack.annotations.DisplayName;
import io.neow3j.devpack.annotations.Instruction;
import io.neow3j.devpack.annotations.Syscall;
import io.neow3j.devpack.neo.Storage;
import io.neow3j.devpack.neo.StorageMap;
import java.io.IOException;
import java.io.InputStream;
import java.util.ArrayList;
import java.util.List;
import java.util.Optional;
import org.junit.Test;
import org.objectweb.asm.ClassReader;
import org.objectweb.asm.Type;
import org.objectweb.asm.tree.AnnotationNode;
import org.objectweb.asm.tree.ClassNode;
import org.objectweb.asm.tree.FieldInsnNode;
import org.objectweb.asm.tree.FieldNode;
import org.objectweb.asm.tree.MethodInsnNode;
import org.objectweb.asm.tree.MethodNode;

public class AsmHelperTest {

    @Test
    public void gettingMethodShouldReturnCorrectMethodNode() throws IOException {
        String desc = "(Ljava/lang/String;)[B";
        String name = "get";
        MethodInsnNode insn = new MethodInsnNode(JVMOpcode.INVOKESTATIC.getOpcode(),
                "io/neow3j/devpack/neo/Storage", "get", desc);
        ClassNode owner = new ClassNode();
        ClassReader r = new ClassReader(Storage.class.getCanonicalName());
        r.accept(owner, 0);

        Optional<MethodNode> method = getMethodNode(insn, owner);
        if (!method.isPresent()) {
            fail();
        }
        assertThat(method.get().name, is(name));
        assertThat(method.get().desc, is(desc));
        assertThat(method.get().invisibleAnnotations, hasSize(1)); // The @Syscall annotation.
    }

    @Test
    public void gettingClassForInternalNameShouldReturnTheCorrectClassNode() throws IOException {
        Type t = Type.getType(Storage.class);
        ClassNode c = getAsmClassForInternalName(t.getInternalName(),
                this.getClass().getClassLoader());
        assertThat(c.name, is(Storage.class.getCanonicalName().replace(".", "/")));
        assertThat(c.sourceFile, is("Storage.java"));
        assertThat(c.methods, not(hasSize(0)));
    }

    @Test
    public void gettingClassForFqnShouldReturnTheCorrectClassNode() throws IOException {
        ClassNode c = getAsmClass(Storage.class.getCanonicalName(),
                this.getClass().getClassLoader());
        assertThat(c.name, is(Storage.class.getCanonicalName().replace(".", "/")));
        assertThat(c.sourceFile, is("Storage.java"));
        assertThat(c.methods, not(hasSize(0)));
    }

    @Test
    public void gettingClassFromInputStreamShouldReturnTheCorrectClassNode() throws IOException {
        InputStream stream = this.getClass().getClassLoader().getResourceAsStream(
                Storage.class.getCanonicalName().replace('.', '/') + ".class");
        ClassNode c = getAsmClass(stream);
        assertThat(c.name, is(Storage.class.getCanonicalName().replace(".", "/")));
        assertThat(c.sourceFile, is("Storage.java"));
        assertThat(c.methods, not(hasSize(0)));
    }

    @Test
    public void hasAnnotationsShouldReturnTrueForAMethodWithGivenAnnotations() throws IOException {
        ClassNode asmClass = getAsmClass(this.getClass().getCanonicalName(),
                this.getClass().getClassLoader());
        MethodNode method = asmClass.methods.stream()
                .filter(m -> m.name.contains("annotatedMethod"))
                .findFirst().get();
        assertTrue(hasAnnotations(method, Syscall.class));
        assertTrue(hasAnnotations(method, Instruction.class));
        assertTrue(hasAnnotations(method, Syscall.class, Instruction.class));
    }

    // This method is used to test annotations.
    @Syscall(InteropServiceCode.NEO_CRYPTO_SHA256)
    @Instruction
    private void annotatedMethod() {

    }

    @Test
    public void gettingFieldIndexShouldReturnCorrectIndex() throws IOException {
        ClassNode owner = getAsmClass(StorageMap.class.getCanonicalName(),
                this.getClass().getClassLoader());
        String ownerName = StorageMap.class.getCanonicalName().replace(".", "/");
        FieldInsnNode insn = new FieldInsnNode(PUTSTATIC.getOpcode(), ownerName, "prefix", "[B");
        assertThat(getFieldIndex(insn, owner), is(1));
    }

    @Test
<<<<<<< HEAD
    public void extractingTypeParametersShouldReturnTheCorrectTypeStrings() {
=======
    public void extractTypeParamFromSignatureWithOneParam() {
>>>>>>> eee9d2f3
        // One non-generic event parameter
        FieldNode field = new FieldNode(0, null, null,
                "Lio/neow3j/devpack/events/Event1Arg<Ljava/lang/Integer;>;", null);
        List<String> types = extractTypeParametersFromSignature(field);
        assertThat(types.get(0), is("Ljava/lang/Integer;"));
    }

<<<<<<< HEAD
        // Two non-generic event parameters
        field = new FieldNode(0, null, null,
=======
    @Test
    public void extractTypeParamFromSignatureWithTwoParams() {
        // Two non-generic event parameters
        FieldNode field = new FieldNode(0, null, null,
>>>>>>> eee9d2f3
                "Lio/neow3j/devpack/events/Event2Args<Ljava/lang/Integer;Ljava/lang/String;>;",
                null);
        List<String> types = extractTypeParametersFromSignature(field);
        assertThat(types.get(0), is("Ljava/lang/Integer;"));
        assertThat(types.get(1), is("Ljava/lang/String;"));

        // One event parameter with a generic type parameter, i.e., List<Integer>.
        field = new FieldNode(0, null, null, "Lio/neow3j/devpack/events/Event1Arg<"
                        + "Lio/neow3j/devpack/List<Ljava/lang/Integer;>;>;", null);
        types = extractTypeParametersFromSignature(field);
        assertThat(types.get(0), is("Lio/neow3j/devpack/List;"));

        // Two event parameters with a generic type parameters.
        field = new FieldNode(0, null, null, "Lio/neow3j/devpack/events/Event1Arg<"
                + "Lio/neow3j/devpack/List<Ljava/lang/Integer;>;"
                + "Lio/neow3j/devpack/List<Ljava/lang/String;>;>;", null);
        types = extractTypeParametersFromSignature(field);
        assertThat(types.get(0), is("Lio/neow3j/devpack/List;"));
        assertThat(types.get(1), is("Lio/neow3j/devpack/List;"));
    }

    @Test
    public void extractTypeParamFromSignatureWithOneParamThatAlsoHasATypeParam() {
        // One event parameter with a generic type parameter, i.e., List<Integer>.
        FieldNode field = new FieldNode(0, null, null, "Lio/neow3j/devpack/events/Event1Arg<"
                + "Lio/neow3j/devpack/List<Ljava/lang/Integer;>;>;", null);
        List<String> types = extractTypeParametersFromSignature(field);
        assertThat(types.get(0), is("Lio/neow3j/devpack/List;"));
    }

    @Test
    public void extractTypeParamFromSignatureWithParamThatHasTwoTypeParamsItself() {
        // One event parameter with two generic type parameters.
        FieldNode field = new FieldNode(0, null, null, "Lio/neow3j/devpack/events/Event2Args<"
                + "Lio/neow3j/devpack/List<Ljava/lang/Integer;>;"
                + "Lio/neow3j/devpack/List<Ljava/lang/String;>;>;", null);
        List<String> types = extractTypeParametersFromSignature(field);
        assertThat(types.get(0), is("Lio/neow3j/devpack/List;"));
        assertThat(types.get(1), is("Lio/neow3j/devpack/List;"));
    }

    @Test
    public void extractTypeParamFromSignatureWithPrimitiveArrayParamAndOtherParams() {
        // One event parameter with two generic type parameters.
        FieldNode field = new FieldNode(0, null, null, "Lio/neow3j/devpack/events/Event2Args<"
                + "[B" + "Lio/neow3j/devpack/List<Ljava/lang/Integer;>;>;",
                null);
        List<String> types = extractTypeParametersFromSignature(field);
        assertThat(types.get(0), is("[B"));
        assertThat(types.get(1), is("Lio/neow3j/devpack/List;"));
    }

    @Test
    public void extractTypeParamFromSignatureWithMultiplePrimitiveArrayParamAndOtherParams() {
        // One event parameter with two generic type parameters.
        FieldNode field = new FieldNode(0, null, null, "Lio/neow3j/devpack/events/Event5Args<"
                + "[B" + "[C" + "[Lio/neow3j/devpack/List<Ljava/lang/Integer;>;" + "[I" +
                "[Ljava/lang/Integer;>;",
                null);
        List<String> types = extractTypeParametersFromSignature(field);
        assertThat(types.get(0), is("[B"));
        assertThat(types.get(1), is("[C"));
        assertThat(types.get(2), is("[Lio/neow3j/devpack/List;"));
        assertThat(types.get(3), is("[I"));
        assertThat(types.get(4), is("[Ljava/lang/Integer;"));
    }

    @Test
    public void gettingClassForDescriptorShouldReturnTheCorrectClassNode() throws IOException {
        Type t = Type.getType(Storage.class);
        ClassNode c = getAsmClassForDescriptor(t.getDescriptor(), this.getClass().getClassLoader());
        assertThat(c.name, is(Storage.class.getCanonicalName().replace(".", "/")));
        assertThat(c.sourceFile, is("Storage.java"));
        assertThat(c.methods, not(hasSize(0)));
    }

    @Test
    public void gettingAnnotationFromAFieldNodeShouldReturnTheCorrectAnnotationNode() {
        FieldNode fieldNode = new FieldNode(0, "variableName",
                "Lio/neow3j/devpack/events/Event2Args;",
                "Lio/neow3j/devpack/events/Event2Args<Ljava/lang/Integer;Ljava/lang/String;>;",
                null);

        AnnotationNode annNode = new AnnotationNode("Lio/neow3j/devpack/annotations/DisplayName;");
        annNode.values = new ArrayList<>();
        annNode.values.add("value");
        annNode.values.add("displayName");
        List<AnnotationNode> annotations = new ArrayList<>();
        annotations.add(annNode);
        fieldNode.invisibleAnnotations = annotations;

        Optional<AnnotationNode> opt = getAnnotationNode(fieldNode, DisplayName.class);
        assertThat(opt.get(), is(annNode));
    }

    @Test
    public void gettingInternalNameForDescriptorShouldReturnCorrectDescriptor() {
        String descriptor = "Lio/neow3j/devpack/neo/Storage;";
        assertThat(getInternalNameForDescriptor(descriptor), is("io/neow3j/devpack/neo/Storage"));
    }
}<|MERGE_RESOLUTION|>--- conflicted
+++ resolved
@@ -117,11 +117,7 @@
     }
 
     @Test
-<<<<<<< HEAD
-    public void extractingTypeParametersShouldReturnTheCorrectTypeStrings() {
-=======
     public void extractTypeParamFromSignatureWithOneParam() {
->>>>>>> eee9d2f3
         // One non-generic event parameter
         FieldNode field = new FieldNode(0, null, null,
                 "Lio/neow3j/devpack/events/Event1Arg<Ljava/lang/Integer;>;", null);
@@ -129,15 +125,10 @@
         assertThat(types.get(0), is("Ljava/lang/Integer;"));
     }
 
-<<<<<<< HEAD
-        // Two non-generic event parameters
-        field = new FieldNode(0, null, null,
-=======
     @Test
     public void extractTypeParamFromSignatureWithTwoParams() {
         // Two non-generic event parameters
         FieldNode field = new FieldNode(0, null, null,
->>>>>>> eee9d2f3
                 "Lio/neow3j/devpack/events/Event2Args<Ljava/lang/Integer;Ljava/lang/String;>;",
                 null);
         List<String> types = extractTypeParametersFromSignature(field);
