--- conflicted
+++ resolved
@@ -1,7 +1,4 @@
 package io.neow3j.compiler;
-
-import static java.lang.String.format;
-import static java.util.Arrays.asList;
 
 import io.neow3j.constants.OpCode;
 import io.neow3j.devpack.ContractInterface;
@@ -11,25 +8,21 @@
 import io.neow3j.devpack.annotations.Instruction;
 import io.neow3j.devpack.annotations.Safe;
 import io.neow3j.devpack.events.Event1Arg;
-
-import java.io.IOException;
-import java.util.ArrayList;
-import java.util.Arrays;
-import java.util.List;
-
-<<<<<<< HEAD
-=======
-import io.neow3j.utils.ClassUtils;
->>>>>>> 0f482cde
 import org.hamcrest.core.StringContains;
 import org.hamcrest.text.StringContainsInOrder;
-import org.junit.Ignore;
 import org.junit.Rule;
 import org.junit.Test;
 import org.junit.rules.ExpectedException;
 import org.objectweb.asm.tree.ClassNode;
 import org.objectweb.asm.tree.MethodNode;
 
+import java.io.IOException;
+import java.util.ArrayList;
+import java.util.Arrays;
+import java.util.List;
+
+import static java.util.Arrays.asList;
+
 public class CompilerExceptionsTest {
 
     @Rule
@@ -173,7 +166,6 @@
         new Compiler().compile(LocalVariableInStaticConstructorContract.class.getName());
     }
 
-<<<<<<< HEAD
     // If this test fails for you, make sure that you are using Java 8's JDK and not anything
     // higher.
     @Test
@@ -182,14 +174,14 @@
         exceptionRule.expectMessage(new StringContainsInOrder(asList("compareTo",
                 String.class.getName(), "was not compiled with debugging information")));
         new Compiler().compile(MethodOfClassMissingDebugInformation.class.getName());
-=======
+    }
+
     @Test
     public void failIfInstanceOfIsUsedOnUnsupportedType() throws IOException {
         exceptionRule.expect(CompilerException.class);
         exceptionRule.expectMessage(new StringContainsInOrder(asList(
                 Hash160.class.getName(), "is not supported for the instanceof operation.")));
         new Compiler().compile(InstanceOfContract.class.getName());
->>>>>>> 0f482cde
     }
 
     static class UnsupportedInheritanceInConstructor {
@@ -325,17 +317,17 @@
         }
     }
 
-<<<<<<< HEAD
     static class MethodOfClassMissingDebugInformation {
 
         public static int stringCompareTo(String s1, String s2) {
             return s1.compareTo(s2);
-=======
+        }
+    }
+
     static class InstanceOfContract {
 
         public static boolean method(Object obj) {
             return obj instanceof Hash160;
->>>>>>> 0f482cde
         }
     }
 
