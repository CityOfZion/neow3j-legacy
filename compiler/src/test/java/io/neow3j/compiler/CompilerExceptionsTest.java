package io.neow3j.compiler;

import io.neow3j.devpack.contracts.FungibleToken;
import io.neow3j.devpack.events.Event5Args;
import io.neow3j.script.OpCode;
import io.neow3j.devpack.contracts.ContractInterface;
import io.neow3j.devpack.Hash160;
import io.neow3j.devpack.annotations.ContractHash;
import io.neow3j.devpack.annotations.DisplayName;
import io.neow3j.devpack.annotations.Instruction;
import io.neow3j.devpack.annotations.Safe;
import io.neow3j.devpack.events.Event1Arg;
import org.hamcrest.core.StringContains;
import org.hamcrest.text.StringContainsInOrder;
import org.junit.Rule;
import org.junit.Test;
import org.junit.rules.ExpectedException;
import org.objectweb.asm.tree.ClassNode;
import org.objectweb.asm.tree.MethodNode;

import java.io.IOException;
import java.util.ArrayList;
import java.util.Arrays;
import java.util.List;

import static java.util.Arrays.asList;

public class CompilerExceptionsTest {

    @Rule
    public ExpectedException exceptionRule = ExpectedException.none();

    @Test
    public void throwExceptionIfNonDefaultExceptionInstanceIsUsed() throws IOException {
        exceptionRule.expect(CompilerException.class);
        exceptionRule.expectMessage(new StringContainsInOrder(asList(
                IllegalArgumentException.class.getCanonicalName(),
                Exception.class.getCanonicalName())));
        new Compiler().compile(UnsupportedException.class.getName());
    }

    @Test
    public void throwExceptionIfNonDefaultExceptionIsUsedInCatchClause() throws IOException {
        exceptionRule.expect(CompilerException.class);
        exceptionRule.expectMessage(new StringContainsInOrder(asList("catch",
                RuntimeException.class.getCanonicalName(),
                Exception.class.getCanonicalName())));
        new Compiler().compile(UnsupportedExceptionInCatchClause.class.getName());
    }

    @Test
    public void throwExceptionIfExceptionWithMoreThanOneArgumentIsUsed() throws IOException {
        exceptionRule.expect(CompilerException.class);
        exceptionRule.expectMessage(new StringContains("You provided 2 arguments."));
        new Compiler().compile(UnsupportedNumberOfExceptionArguments.class.getName());
    }

    @Test
    public void throwExceptionIfExceptionWithANonStringArgumentIsUsed() throws IOException {
        exceptionRule.expect(CompilerException.class);
        exceptionRule.expectMessage(new StringContains("You provided a non-string argument."));
        new Compiler().compile(UnsupportedExceptionArgument.class.getName());
    }

    @Test
    public void throwExceptionIfTwoEventsAreGivenTheSameName() throws IOException {
        exceptionRule.expect(CompilerException.class);
        exceptionRule.expectMessage(new StringContainsInOrder(asList("Two events", "transfer")));
        new Compiler().compile(DuplicateUseOfEventDisplayName.class.getName());
    }

    @Test
    public void throwExceptionIfContractInterfaceClassHasInvalidScriptHash() throws IOException {
        exceptionRule.expect(CompilerException.class);
        exceptionRule.expectMessage(new StringContainsInOrder(asList("Script hash", "8",
                "CustomContractInterface")));
        new Compiler().compile(InvalidScriptHashContractInterfaceContract.class.getName());
    }

    @Test
    public void testAddInstructionsFromAnnotationWithWrongSizeOperand() throws IOException {
        ClassNode asmClass = AsmHelper.getAsmClass(
                InstructionAnnotationWithWrongSizeOperandContract.class.getName(),
                CompilerTest.class.getClassLoader());

        MethodNode method = asmClass.methods.get(1);
        NeoMethod neoMethod = new NeoMethod(method, asmClass);

        exceptionRule.expect(CompilerException.class);
        exceptionRule.expectMessage(new StringContainsInOrder(Arrays.asList(
                "223344", "3", OpCode.PUSHINT16.name(), "2")));
        Compiler.addInstructionsFromAnnotation(method, neoMethod);
    }

    @Test
    public void testAddInstructionsFromAnnotationWithWrongSizeOperandPrefix() throws IOException {
        ClassNode asmClass = AsmHelper.getAsmClass(
                InstructionAnnotationWithWrongSizeOperandPrefixContract.class.getName(),
                CompilerTest.class.getClassLoader());

        MethodNode method = asmClass.methods.get(1);
        NeoMethod neoMethod = new NeoMethod(method, asmClass);

        exceptionRule.expect(CompilerException.class);
        exceptionRule.expectMessage(new StringContainsInOrder(Arrays.asList(
                OpCode.PUSHDATA1.name(), "needs an operand prefix of size", "1", "2")));
        Compiler.addInstructionsFromAnnotation(method, neoMethod);
    }

    @Test
    public void testAddInstructionsFromAnnotationWithWrongSizeOperandAccordingToCorrectPrefix()
            throws IOException {

        ClassNode asmClass = AsmHelper.getAsmClass(
                InstructionAnnotationWithWrongSizeOperandAccordingToCorrectPrefixContract.class
                        .getName(), CompilerTest.class.getClassLoader());

        MethodNode method = asmClass.methods.get(1);
        NeoMethod neoMethod = new NeoMethod(method, asmClass);

        exceptionRule.expect(CompilerException.class);
        exceptionRule.expectMessage(new StringContainsInOrder(Arrays.asList(
                "Operand prefix", "1", "2")));
        Compiler.addInstructionsFromAnnotation(method, neoMethod);
    }

    @Test
    public void testAddInstructionsFromAnnotationThatDoesntTakeAnOperand() throws IOException {
        ClassNode asmClass = AsmHelper.getAsmClass(
                InstructionAnnotationWithOpcodeThatDoesntTakeAnOperand.class
                        .getName(), CompilerTest.class.getClassLoader());

        MethodNode method = asmClass.methods.get(1);
        NeoMethod neoMethod = new NeoMethod(method, asmClass);

        exceptionRule.expect(CompilerException.class);
        exceptionRule.expectMessage(new StringContainsInOrder(Arrays.asList(
                "1122", OpCode.ASSERT.name(), "doesn't take any operands.")));
        Compiler.addInstructionsFromAnnotation(method, neoMethod);
    }

    @Test
    public void testNonPublicMethodsMarkedWithSafeAnnotation() throws IOException {
        exceptionRule.expect(CompilerException.class);
        exceptionRule.expectMessage(new StringContainsInOrder(asList(
                this.getClass().getSimpleName() + ".java", // the file name
                "privateMethod", "safe")));
        new Compiler().compile(PrivateMethodMarkedAsSafe.class.getName());

        exceptionRule.expect(CompilerException.class);
        exceptionRule.expectMessage(new StringContainsInOrder(asList(
                this.getClass().getSimpleName() + ".java", // the file name
                "protectedMethod", "safe")));
        new Compiler().compile(ProtectedMethodMarkedAsSafe.class.getName());

        exceptionRule.expect(CompilerException.class);
        exceptionRule.expectMessage(new StringContainsInOrder(asList(
                this.getClass().getSimpleName() + ".java", // the file name
                "packagePrivateMethod", "safe")));
    }

    @Test
    public void failIfLocalVariablesAreUsedInStaticConstructor() throws IOException {
        exceptionRule.expect(CompilerException.class);
        exceptionRule.expectMessage(new StringContainsInOrder(asList(
                CompilerExceptionsTest.class.getSimpleName(),
                "Local variables are not supported in the static constructor")));
        new Compiler().compile(LocalVariableInStaticConstructorContract.class.getName());
    }

    @Test
    public void failIfInstanceOfIsUsedOnUnsupportedType() throws IOException {
        exceptionRule.expect(CompilerException.class);
        exceptionRule.expectMessage(new StringContainsInOrder(asList(
                Hash160.class.getName(), "is not supported for the instanceof operation.")));
        new Compiler().compile(InstanceOfContract.class.getName());
    }

    @Test
    public void failCallingAContractInterfaceWithoutContractHashAnnotation() throws IOException {
        exceptionRule.expect(CompilerException.class);
        exceptionRule.expectMessage(new StringContainsInOrder(asList("Contract interface",
                FungibleToken.class.getSimpleName(),
                "needs to be annotated with the 'ContractHash' annotation to be usable.")));
        new Compiler().compile(ContractInterfaceWithoutHash.class.getName());
    }

    @Test
    public void failCallingAContractInterfaceWithoutContractHashAnnotationAndMultipleInheritance()
            throws IOException {

        exceptionRule.expect(CompilerException.class);
        exceptionRule.expectMessage(new StringContainsInOrder(asList("Contract interface",
                CustomFungibleToken.class.getSimpleName(),
                "needs to be annotated with the 'ContractHash' annotation to be usable.")));
        new Compiler().compile(ContractInterfaceWithoutHashAndMultipleInheritance.class.getName());
    }

    @Test
<<<<<<< HEAD
    public void failUsingConstructorOnAnEvent() throws IOException {
        exceptionRule.expect(CompilerException.class);
        exceptionRule.expectMessage(new StringContains("Events must not be initialized by " +
                "calling their constructor."));
        new Compiler().compile(EventConstructorMisuse.class.getName());
=======
    public void throwOnTokenContractInterfaceMissingHashAnnotation() throws IOException {
        exceptionRule.expect(CompilerException.class);
        exceptionRule.expectMessage(new StringContainsInOrder(asList(
                TokenContractWithoutHashAnnotation.class.getSimpleName(),
                ContractHash.class.getSimpleName())));
        new Compiler().compile(TokenContractMissingHashAnnotation.class.getName());
    }

    @Test
    public void throwOnContractInterfaceMissingHashAnnotation() throws IOException {
        exceptionRule.expect(CompilerException.class);
        exceptionRule.expectMessage(new StringContainsInOrder(asList(
                ContractWithoutHashAnnotation.class.getSimpleName(),
                ContractHash.class.getSimpleName())));
        new Compiler().compile(ContractMissingHashAnnotation.class.getName());
    }

    @Test
    public void throwOnContractMissingContractInterface() throws IOException {
        exceptionRule.expect(CompilerException.class);
        exceptionRule.expectMessage(new StringContainsInOrder(asList(
                ContractWithoutContractInterface.class.getSimpleName(),
                ContractHash.class.getSimpleName(), ContractInterface.class.getSimpleName())));
        new Compiler().compile(ContractMissingContractInterface.class.getName());
>>>>>>> f08d8327
    }

    static class UnsupportedInheritanceInConstructor {

        public static void method() {
            List<String> l = new ArrayList<>();
        }
    }

    static class UnsupportedException {

        public static boolean method() {
            throw new IllegalArgumentException("Not allowed.");
        }
    }

    static class UnsupportedExceptionInCatchClause {

        public static boolean method(int i) {
            try {
                if (i == 0) {
                    throw new Exception("hello");
                }
            } catch (RuntimeException e) {
                return true;
            } catch (Exception e) {
                return false;
            }
            return true;
        }
    }

    static class UnsupportedNumberOfExceptionArguments {

        public static boolean method() throws Exception {
            throw new Exception("Not allowed.", new Exception());
        }
    }

    static class UnsupportedExceptionArgument {

        public static boolean method() throws Exception {
            throw new Exception(new Exception());
        }
    }

    static class DuplicateUseOfEventDisplayName {

        @DisplayName("transfer")
        private static Event1Arg<String> event1;

        @DisplayName("transfer")
        private static Event1Arg<String> event2;

        public static boolean method() throws Exception {
            event1.fire("notification");
            event2.fire("notification");
            return true;
        }
    }

    static class InvalidScriptHashContractInterfaceContract {

        public static void getScriptHashOfContractInterface() {
            CustomContractInterface.getHash();
        }

        @ContractHash("8")
        static class CustomContractInterface extends ContractInterface {

        }
    }

    static class InstructionAnnotationWithWrongSizeOperandContract {

        @Instruction(opcode = OpCode.PUSHINT16, operand = {0x22, 0x33, 0x44})
        public static native void annotatedMethod();

    }

    static class InstructionAnnotationWithWrongSizeOperandPrefixContract {

        @Instruction(opcode = OpCode.PUSHDATA1, operandPrefix = {0x00, 0x03}, operand = {0x11, 0x22,
                0x33})
        public static native void annotatedMethod();

    }

    static class InstructionAnnotationWithWrongSizeOperandAccordingToCorrectPrefixContract {

        @Instruction(opcode = OpCode.PUSHDATA1, operandPrefix = {0x01}, operand = {0x11, 0x22})
        public static native void annotatedMethod();
    }

    static class InstructionAnnotationWithOpcodeThatDoesntTakeAnOperand {

        @Instruction(opcode = OpCode.ASSERT, operand = {0x11, 0x22})
        public static native void annotatedMethod();
    }

    static class PrivateMethodMarkedAsSafe {

        @Safe
        private static void privateMethod() {
        }
    }

    static class ProtectedMethodMarkedAsSafe {

        @Safe
        private static void protectedMethod() {
        }
    }

    static class PackagePrivateMethodMarkedAsSafe {

        @Safe
        private static void packagePrivateMethod() {
        }
    }

    static class LocalVariableInStaticConstructorContract {

        private static int number;

        static {
            int i = 1;
            number = i * 2;
        }

        public static int method() {
            return number;
        }
    }

    static class MethodOfClassMissingDebugInformation {

        public static int stringCompareTo(String s1, String s2) {
            return s1.compareTo(s2);
        }
    }

    static class InstanceOfContract {

        public static boolean method(Object obj) {
            return obj instanceof Hash160;
        }
    }

    static class ContractInterfaceWithoutHash {

        public static String method() {
            return FungibleToken.symbol();
        }
    }

    static class ContractInterfaceWithoutHashAndMultipleInheritance {

        public static String method() {
            return CustomFungibleToken.symbol();
        }
    }

    static class CustomFungibleToken extends FungibleToken {

    }

<<<<<<< HEAD
    static class EventConstructorMisuse {

        static Event1Arg<String> event = new Event1Arg<>();

        public static void method() {
            String s;
            event.fire("test");
        }

    }

=======
    static class TokenContractMissingHashAnnotation {
        public static String method() {
            return TokenContractWithoutHashAnnotation.symbol();
        }
    }

    static class TokenContractWithoutHashAnnotation extends FungibleToken {
    }

    static class ContractMissingHashAnnotation {
        public static String method() {
            return ContractWithoutHashAnnotation.symbol();
        }
    }

    static class ContractWithoutHashAnnotation extends ContractInterface {
        public static native String symbol();
    }

    static class ContractMissingContractInterface {
        public static String method() {
            return ContractWithoutContractInterface.symbol();
        }
    }

    @ContractHash("ef4073a0f2b305a38ec4050e4d3d28bc40ea63f5") // some hash
    static class ContractWithoutContractInterface {
        public static native String symbol();
    }
>>>>>>> f08d8327


}
<|MERGE_RESOLUTION|>--- conflicted
+++ resolved
@@ -197,13 +197,12 @@
     }
 
     @Test
-<<<<<<< HEAD
     public void failUsingConstructorOnAnEvent() throws IOException {
         exceptionRule.expect(CompilerException.class);
         exceptionRule.expectMessage(new StringContains("Events must not be initialized by " +
                 "calling their constructor."));
         new Compiler().compile(EventConstructorMisuse.class.getName());
-=======
+  
     public void throwOnTokenContractInterfaceMissingHashAnnotation() throws IOException {
         exceptionRule.expect(CompilerException.class);
         exceptionRule.expectMessage(new StringContainsInOrder(asList(
@@ -228,7 +227,6 @@
                 ContractWithoutContractInterface.class.getSimpleName(),
                 ContractHash.class.getSimpleName(), ContractInterface.class.getSimpleName())));
         new Compiler().compile(ContractMissingContractInterface.class.getName());
->>>>>>> f08d8327
     }
 
     static class UnsupportedInheritanceInConstructor {
@@ -396,7 +394,6 @@
 
     }
 
-<<<<<<< HEAD
     static class EventConstructorMisuse {
 
         static Event1Arg<String> event = new Event1Arg<>();
@@ -408,7 +405,6 @@
 
     }
 
-=======
     static class TokenContractMissingHashAnnotation {
         public static String method() {
             return TokenContractWithoutHashAnnotation.symbol();
@@ -438,7 +434,5 @@
     static class ContractWithoutContractInterface {
         public static native String symbol();
     }
->>>>>>> f08d8327
-
 
 }
