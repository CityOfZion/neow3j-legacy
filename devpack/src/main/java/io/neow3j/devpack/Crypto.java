package io.neow3j.devpack;

import io.neow3j.constants.InteropService;
import io.neow3j.devpack.annotations.Syscall;
import io.neow3j.devpack.contracts.CryptoLib;

/**
 * Offers cryptographic functions for use in smart contracts.
 */
public class Crypto {

    /**
     * Checks if the {@code signature} is valid given that {@code publicKey} is the signer. The
     * message that corresponds to the signature is the container that started the current
     * execution of the smart contract, i.e., usually the transaction.
     * <p>
     * The ECC curve secp256r1 is assumed.
     *
     * @param publicKey The public key.
     * @param signature The signature.
     * @return True if the signature is valid. False otherwise.
     */
<<<<<<< HEAD
    @Syscall(InteropService.SYSTEM_CRYPTO_CHECKSIG)
    public static native boolean checkSig(ECPoint publicKey, String signature);
=======
    @Syscall(InteropServiceCode.NEO_CRYPTO_CHECKSIG)
    public static native boolean checkSig(ECPoint publicKey, ByteString signature);
>>>>>>> 579a7d04

    /**
     * Checks if the {@code signatures} are valid given that {@code publicKeys} are the signers.
     * The message that corresponds to the signatures is the container that started the current
     * execution of the smart contract, i.e., usually the transaction.
     * <p>
     * The ECC curve secp256r1 is assumed.
     *
     * @param signatures The signatures.
     * @param publicKeys The public keys.
     * @return True if the signatures are valid. False otherwise.
     */
<<<<<<< HEAD
    @Syscall(InteropService.SYSTEM_CRYPTO_CHECKMULTISIG)
    public static native boolean checkMultisig(ECPoint[] publicKeys, String[] signatures);
=======
    @Syscall(InteropServiceCode.NEO_CRYPTO_CHECKMULTISIG)
    public static native boolean checkMultisig(ECPoint[] publicKeys, ByteString[] signatures);
>>>>>>> 579a7d04

    /**
     * Applies SHA-256 twice to the given value.
     *
     * @param value The bytes to hash.
     * @return the 256 bit long hash.
     */
    public static Hash256 hash256(ByteString value) {
        return new Hash256(CryptoLib.sha256(CryptoLib.sha256(value)));
    }

    /**
     * First applies SHA-256 then RIPEMD-160 to the given value.
     *
     * @param value The bytes to hash.
     * @return the 160 bit long hash.
     */
    public static Hash160 hash160(ByteString value) {
        return new Hash160(CryptoLib.ripemd160(CryptoLib.sha256(value)));
    }

}<|MERGE_RESOLUTION|>--- conflicted
+++ resolved
@@ -20,13 +20,8 @@
      * @param signature The signature.
      * @return True if the signature is valid. False otherwise.
      */
-<<<<<<< HEAD
     @Syscall(InteropService.SYSTEM_CRYPTO_CHECKSIG)
-    public static native boolean checkSig(ECPoint publicKey, String signature);
-=======
-    @Syscall(InteropServiceCode.NEO_CRYPTO_CHECKSIG)
     public static native boolean checkSig(ECPoint publicKey, ByteString signature);
->>>>>>> 579a7d04
 
     /**
      * Checks if the {@code signatures} are valid given that {@code publicKeys} are the signers.
@@ -39,13 +34,8 @@
      * @param publicKeys The public keys.
      * @return True if the signatures are valid. False otherwise.
      */
-<<<<<<< HEAD
     @Syscall(InteropService.SYSTEM_CRYPTO_CHECKMULTISIG)
-    public static native boolean checkMultisig(ECPoint[] publicKeys, String[] signatures);
-=======
-    @Syscall(InteropServiceCode.NEO_CRYPTO_CHECKMULTISIG)
     public static native boolean checkMultisig(ECPoint[] publicKeys, ByteString[] signatures);
->>>>>>> 579a7d04
 
     /**
      * Applies SHA-256 twice to the given value.
