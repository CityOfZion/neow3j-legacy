--- conflicted
+++ resolved
@@ -2,15 +2,11 @@
 
 import io.neow3j.devpack.ECPoint;
 import io.neow3j.devpack.Hash160;
-<<<<<<< HEAD
+import io.neow3j.devpack.Iterator;
 import io.neow3j.devpack.annotations.NativeContract;
 import io.neow3j.devpack.annotations.Struct;
 
 import static io.neow3j.devpack.constants.NativeContract.NeoTokenScriptHash;
-=======
-import io.neow3j.devpack.Iterator;
-import io.neow3j.devpack.annotations.ContractHash;
->>>>>>> 9becd877
 
 /**
  * Represents an interface to the native NEO token contract.
@@ -67,7 +63,7 @@
     /**
      * @return an iterator of all registered candidates.
      */
-    public static native Iterator<Iterator.Struct<ECPoint, Integer>> getAllCandidates();
+    public native Iterator<Iterator.Struct<ECPoint, Integer>> getAllCandidates();
 
     /**
      * Gets the votes for a specific candidate.
@@ -75,7 +71,7 @@
      * @param pubKey the candidate's public key.
      * @return the candidate's votes, or -1 if it was not found.
      */
-    public static native int getCandidateVote(ECPoint pubKey);
+    public native int getCandidateVote(ECPoint pubKey);
 
     /**
      * @return the committee members' public keys.
