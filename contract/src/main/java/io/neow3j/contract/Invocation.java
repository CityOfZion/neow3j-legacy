package io.neow3j.contract;

import io.neow3j.constants.InteropServiceCode;
import io.neow3j.constants.NeoConstants;
import io.neow3j.constants.OpCode;
import io.neow3j.contract.exceptions.InvocationConfigurationException;
import io.neow3j.crypto.ECKeyPair;
import io.neow3j.crypto.ECKeyPair.ECPublicKey;
import io.neow3j.crypto.Sign;
import io.neow3j.crypto.Sign.SignatureData;
import io.neow3j.io.IOUtils;
import io.neow3j.protocol.Neow3j;
import io.neow3j.protocol.core.methods.response.NeoInvokeFunction;
import io.neow3j.protocol.core.methods.response.NeoSendRawTransaction;
import io.neow3j.transaction.Cosigner;
import io.neow3j.transaction.Transaction;
import io.neow3j.transaction.TransactionAttribute;
import io.neow3j.transaction.VerificationScript;
import io.neow3j.transaction.Witness;
import io.neow3j.utils.Numeric;
import io.neow3j.wallet.Account;
import io.neow3j.wallet.Wallet;
import java.io.IOException;
import java.math.BigInteger;
import java.util.ArrayList;
import java.util.Arrays;
import java.util.List;
import java.util.Set;
import java.util.function.BiConsumer;
import java.util.stream.Collectors;
import java.util.stream.Stream;

/**
 * Can be used for invoking smart contracts on the Neo blockchain. An invocation is configured with
 * the <tt>Invocation.Builder</tt>, which checks if the configuration is correct.
 */
public class Invocation {

    private Transaction transaction;
    private Wallet wallet;
    private Neow3j neow;

    protected Invocation(InvocationBuilder builder) {
        this.neow = builder.neow;
        this.wallet = builder.wallet;
        this.transaction = builder.tx;
    }

    /**
     * Sends this invocation transaction to the neo-node via the `sendrawtransaction` RPC.
     *
     * @return the Neo node's response.
     * @throws IOException                      if a problem in communicating with the Neo node
     *                                          occurs.
     * @throws InvocationConfigurationException if signatures are missing for one or more cosigners
     *                                          of the transaction.
     */
    public NeoSendRawTransaction send() throws IOException {
        Stream<Witness> witnesses = this.transaction.getWitnesses().stream();
        for (Cosigner cosigner : this.transaction.getCosigners()) {
            if (witnesses.noneMatch(w -> w.getScriptHash().equals(cosigner.getScriptHash()))) {
                throw new InvocationConfigurationException("The transaction does not have a "
                        + "signature for each of its cosigners.");
            }
        }
        String hex = Numeric.toHexStringNoPrefix(this.transaction.toArray());
        return neow.sendRawTransaction(hex).send();
    }

    /**
     * Creates signatures for every cosigner of the invocation transaction and adds them to the
     * transaction as witnesses.
     * <p>
     * For each cosigner set on the transaction a corresponding account with an EC key pair must
     * exist in the wallet set on the builder.
     *
     * @return this.
     */
    public Invocation sign() {
        byte[] txBytes = getTransactionForSigning();
        for (Cosigner c : this.transaction.getCosigners()) {
            Account cosignerAcc = this.wallet.getAccount(c.getScriptHash());
            if (cosignerAcc == null) {
                throw new InvocationConfigurationException("Can't create transaction "
                        + "signature. Wallet does not contain the cosigner account with script "
                        + "hash " + c.getScriptHash());
            }
            if (cosignerAcc.isMultiSig()) {
                signWithMultiSigAccount(txBytes, cosignerAcc);
            } else {
                signWithNormalAccount(txBytes, cosignerAcc);
            }
        }
        return this;
    }

    private void signWithNormalAccount(byte[] txBytes, Account acc) {
        ECKeyPair keyPair = acc.getECKeyPair();
        if (keyPair == null) {
            throw new InvocationConfigurationException("Can't create transaction signature "
                    + "because account with script " + acc.getScriptHash() + " doesn't hold a "
                    + "private key.");
        }
        this.transaction.addWitness(Witness.createWitness(txBytes, keyPair));
    }

    private void signWithMultiSigAccount(byte[] txBytes, Account cosignerAcc) {
        List<SignatureData> sigs = new ArrayList<>();
        VerificationScript multiSigVerifScript = cosignerAcc.getVerificationScript();
        for (ECPublicKey pubKey : multiSigVerifScript.getPublicKeys()) {
            ScriptHash accScriptHash = ScriptHash.fromPublicKey(pubKey.getEncoded(true));
            Account a = this.wallet.getAccount(accScriptHash);
            if (a == null || a.getECKeyPair() == null) {
                continue;
            }
            sigs.add(Sign.signMessage(txBytes, a.getECKeyPair()));
        }
        int m = multiSigVerifScript.getSigningThreshold();
        if (sigs.size() < m) {
            throw new InvocationConfigurationException("Can't create transaction "
                    + "signature. Wallet does not contain enough accounts (with decrypted "
                    + "private keys) that are part of the multi-sig account with script "
                    + "hash " + cosignerAcc.getScriptHash() + ".");
        }
        this.transaction.addWitness(Witness.createMultiSigWitness(sigs,
                multiSigVerifScript));
    }

    /**
     * Gets the invocation transaction for signing it.
     *
     * @return the transaction data ready for creating a signature.
     */
    public byte[] getTransactionForSigning() {
        return this.transaction.getHashData();
    }

    /**
     * Gets the invocation transaction.
     *
     * @return the transaction.
     */
    public Transaction getTransaction() {
        return this.transaction;
    }

    /**
     * Adds the given witnesses to the invocation transaction.
     * <p>
     * Use this method if you can't use the automatic signing method {@link Invocation#sign()},
     * e.g., because the configured wallet does not contain all accounts needed for signing.
     *
     * @param witnesses The witnesses to add.
     */
    public void addWitnesses(Witness... witnesses) {
        for (Witness witness : witnesses) {
            this.transaction.addWitness(witness);
        }
    }

    /**
     * Checks if the sender account of this invocation can cover the network and system fees. If
     * not, executes the given consumer supplying it with the required fee and the sender's GAS
     * balance.
     *
     * @return this.
     * @throws IOException if something goes wrong in the communication with the neo-node.
     */
    public Invocation doIfSenderCannotCoverFees(BiConsumer<BigInteger, BigInteger> consumer) throws IOException {
        BigInteger fees = BigInteger.valueOf(
                this.transaction.getSystemFee() + this.transaction.getNetworkFee());
        BigInteger senderGasBalance = new GasToken(this.neow)
                .getBalanceOf(this.transaction.getSender());
        if (fees.compareTo(senderGasBalance) < 0) {
            consumer.accept(fees, senderGasBalance);
        }
        return this;
    }

    public static class InvocationBuilder {

        private String function;
        private List<ContractParameter> parameters;
        private long additionalNetworkFee;
        private ScriptHash scriptHash;
        private Neow3j neow;
        private Wallet wallet;
        private Transaction.Builder txBuilder;
        private Transaction tx;
        private boolean failOnFalse;

        // Should only be called by the SmartContract class. Therefore no checks on the arguments.
        protected InvocationBuilder(Neow3j neow, ScriptHash scriptHash, String function) {
            this.neow = neow;
            this.scriptHash = scriptHash;
            this.function = function;
            this.parameters = new ArrayList<>();
            this.txBuilder = new Transaction.Builder();
            this.failOnFalse = false;
        }

        /**
         * Configures the invocation with the given parameters. (Optional, depending on the invoked
         * function)
         *
         * @param parameters The contract parameters.
         * @return this.
         */
        public InvocationBuilder withParameters(ContractParameter... parameters) {
            this.parameters.addAll(Arrays.asList(parameters));
            return this;
        }

        /**
         * Configures the invocation with the given attributes. (Optional)
         *
         * @param attributes The attributes.
         * @return this.
         */
        public InvocationBuilder withAttributes(TransactionAttribute... attributes) {
            this.txBuilder.attributes(attributes);
            return this;
        }

        /**
         * Configures the invocation such that it is valid until the given block number. (Optional)
         * <p>
         * By default it is set to the maximum.
         *
         * @param blockNr The black number
         * @return this.
         * @see Transaction.Builder#validUntilBlock(long)
         */
        public InvocationBuilder validUntilBlock(long blockNr) {
            this.txBuilder.validUntilBlock(blockNr);
            return this;
        }

        /**
         * Configures the invocation with the given nonce. (Optional)
         * <p>
         * By default the nonce is set to a random value.
         *
         * @param nonce The nonce.
         * @return this.
         * @see Transaction.Builder#nonce(Long)
         */
        public InvocationBuilder withNonce(long nonce) {
            this.txBuilder.nonce(nonce);
            return this;
        }

        /**
         * Configures the invocation with an additional network fee. (Optional)
         * <p>
         * The basic network fee required to send this invocation is added automatically.
         *
         * @param fee The additional network fee.
         * @return this.
         */
        public InvocationBuilder withAdditionalNetworkFee(long fee) {
            this.additionalNetworkFee = fee;
            return this;
        }

        /**
         * Configures the invocation to use the given wallet. (Mandatory)
         * <p>
         * The wallet's default account is used as the transaction sender if no sender is specified
         * explicitly.
         *
         * @param wallet The wallet.
         * @return this.
         */
        public InvocationBuilder withWallet(Wallet wallet) {
            this.wallet = wallet;
            return this;
        }

        /**
         * Configures the invocation to use the given sender. (Optional)
         *
         * @param sender the sender account's script hash.
         * @return this.
         */
        public InvocationBuilder withSender(ScriptHash sender) {
            txBuilder.sender(sender);
            return this;
        }

        /**
         * Configures the invocation such that it fails (NeoVM exits with state FAULT) if the return
         * value of the invocation is "False". (Optional)
         *
         * @return this
         */
        public InvocationBuilder failOnFalse() {
            this.failOnFalse = true;
            return this;
        }

        /**
<<<<<<< HEAD
         * Sends the invocation in its current configuration in an `incokefunction` call to the
         * neo-node. I.e., no changes are made to the blockchain state.
=======
         * Makes an <tt>invokefunction</tt> call to the neo-node with the invocation in its current
         * configuration. No changes are made to the blockchain state.
         * <p>
         * Make sure to add all necessary cosigners to the builder before making this call. They
         * are required for a successful <tt>invokefunction</tt> call.
>>>>>>> 4566e223
         *
         * @return the call's response.
         * @throws IOException if something goes wrong when communicating with the neo-node.
         */
        public NeoInvokeFunction call() throws IOException {
            // The list of signers is required for `invokefunction` calls that will hit
            // a ChecekWitness check in the smart contract. We add the signers even if that is
            // not the case. We cannot know if the invoked function needs it or not and it doesn't
            // lead to failures if we add them.
            Set<String> signerSet = this.txBuilder.getCosigners().stream()
                    .map(c -> c.getScriptHash().toString())
                    .collect(Collectors.toSet());
            if (this.txBuilder.getSender() != null) {
                // If the sender account is not in the cosigners then add it here.
                signerSet.add(this.txBuilder.getSender().toString());
            } else if (wallet != null){
                // If the sender is not set, then take the default account form the wallet
                signerSet.add(this.wallet.getDefaultAccount().getScriptHash().toString());
            }
            String[] signers = signerSet.toArray(new String[]{});
            if (this.parameters.isEmpty()) {
                return neow.invokeFunction(scriptHash.toString(), this.function, null, signers)
                        .send();
            }
            return neow.invokeFunction(scriptHash.toString(), this.function, this.parameters,
                    signers).send();
        }

        /**
         * Builds the invocation, enforces correct configuration, fetches the system fee and
         * calculates the network fee.
         *
         * @return the <tt>Invocation</tt> transaction ready for signing and sending.
         * @throws IOException if something goes wrong when communicating with the neo-node.
         */
        public Invocation build() throws IOException {
            if (this.wallet == null) {
                throw new InvocationConfigurationException("Cannot create an invocation without a "
                        + "wallet.");
            }
            if (this.txBuilder.getValidUntilBlock() == null) {
                // If validUntilBlock is not set explicitly set, then set it to the current max.
                // It can happen that the neo-node refuses the valid until block because of
                // it being over the max. Therefore, we decrement it by 1, to make sure that
                // the node doesn't reject the transaction.
                this.txBuilder.validUntilBlock(
                        fetchCurrentBlockNr() + NeoConstants.MAX_VALID_UNTIL_BLOCK_INCREMENT - 1);
            }
            if (this.txBuilder.getSender() == null) {
                // If sender is not set explicitly set it to the default account of the wallet.
                this.txBuilder.sender(this.wallet.getDefaultAccount().getScriptHash());
            }
            if (this.txBuilder.getCosigners().isEmpty() || !senderCosignerExists()) {
                // Set the standard cosigner if none has been specified.
                this.txBuilder.attributes(Cosigner.calledByEntry(this.txBuilder.getSender()));
            }
            this.txBuilder.script(createScript());
            this.txBuilder.systemFee(fetchSystemFee());
            this.txBuilder.networkFee(calcNetworkFee() + this.additionalNetworkFee);
            this.tx = this.txBuilder.build();
            return new Invocation(this);
        }

        private boolean senderCosignerExists() {
            return this.txBuilder.getCosigners().stream()
                    .anyMatch(c -> c.getScriptHash().equals(this.txBuilder.getSender()));
        }

        private long fetchCurrentBlockNr() throws IOException {
            return neow.getBlockCount().send().getBlockIndex().longValue();
        }

        private byte[] createScript() {
            ScriptBuilder b = new ScriptBuilder()
                    .contractCall(this.scriptHash, this.function, this.parameters);
            if (failOnFalse) {
                b.opCode(OpCode.ASSERT);
            }
            return b.toArray();
        }

        /*
         * Fetches the GAS consumed by this invocation. It does this by making an RPC call to the
         * Neo node. The returned GAS amount is in fractions of GAS (10^-8).
         */
        private long fetchSystemFee() throws IOException {
            // The signers are required for `invokescript` calls that will hit a ChecekWitness
            // check in the smart contract.
            String[] signers = this.txBuilder.getCosigners().stream()
                    .map(c -> c.getScriptHash().toString()).toArray(String[]::new);
            NeoInvokeFunction response;
            if (this.parameters.isEmpty()) {
                response = neow.invokeFunction(scriptHash.toString(), this.function, null, signers)
                        .send();
            } else {
                response = neow.invokeFunction(scriptHash.toString(), this.function,
                        this.parameters, signers).send();
            }
            // The GAS amount is returned in fractions (10^8)
            long systemFee = Long.parseLong(response.getInvocationResult().getGasConsumed());
            if (this.failOnFalse) {
                // The `invokefunction` call does not add the ASSERT OpCode at the end of the
                // script. Therefore, the fetched GAS systemfee needs to be adjusted.
                systemFee += OpCode.ASSERT.getPrice();
            }
            return systemFee;
        }

        /*
         * Calculates the necessary network fee for the transaction being build in this builder.
         * The fee consists of the cost per transaction byte and the cost for signature
         * verification. Since the transaction is not signed yet, the calculation works with
         * expected signatures. This information is derived from the verification scripts of all
         * cosigners added to the transaction.
         */
        private long calcNetworkFee() {
            List<Account> cosigAccs = getCosignerAccounts();

            // Base transaction size
            int size = Transaction.HEADER_SIZE // constant header size
                    + IOUtils.getVarSize(this.txBuilder.getAttributes()) // attributes
                    + IOUtils.getVarSize(this.txBuilder.getScript()) // script
                    + IOUtils.getVarSize(cosigAccs.size()); // varInt for all necessary witnesses

            // Calculate fee for witness verification and collect size of witnesses.
            int execFee = 0;
            for (Account acc : cosigAccs) {
                if (acc.isMultiSig()) {
                    size += calcSizeForMultiSigWitness(acc.getVerificationScript());
                    execFee += calcExecutionFeeForMultiSigWitness(acc.getVerificationScript());
                } else {
                    size += calcSizeForSingleSigWitness(acc.getVerificationScript());
                    execFee += calcExecutionFeeForSingleSigWitness();
                }
            }
            return execFee + size * NeoConstants.GAS_PER_BYTE;
        }

        private List<Account> getCosignerAccounts() {
            List<Account> accounts = new ArrayList<>();
            for (Cosigner cosigner : txBuilder.getCosigners()) {
                Account account = this.wallet.getAccount(cosigner.getScriptHash());
                if (account == null) {
                    throw new InvocationConfigurationException("Wallet does not contain the "
                            + "account for cosigner with script hash " + cosigner.getScriptHash());
                }
                accounts.add(account);
            }
            return accounts;
        }

        private long calcSizeForSingleSigWitness(VerificationScript verifScript) {
            return NeoConstants.SERIALIZED_INVOCATION_SCRIPT_SIZE + verifScript.getSize();
        }

        private long calcExecutionFeeForSingleSigWitness() {
            return OpCode.PUSHDATA1.getPrice() // Push invocation script
                    + OpCode.PUSHDATA1.getPrice() // Push verification script
                    // Push null because we don't want to verify a particular message but the
                    // transaction itself.
                    + OpCode.PUSHNULL.getPrice()
                    + InteropServiceCode.NEO_CRYPTO_ECDSA_SECP256R1_VERIFY.getPrice();
        }

        private long calcSizeForMultiSigWitness(VerificationScript verifScript) {
            int m = verifScript.getSigningThreshold();
            int sizeInvocScript = NeoConstants.INVOCATION_SCRIPT_SIZE * m;
            return IOUtils.getVarSize(sizeInvocScript) + sizeInvocScript + verifScript.getSize();
        }

        private long calcExecutionFeeForMultiSigWitness(VerificationScript verifScript) {
            int m = verifScript.getSigningThreshold();
            int n = verifScript.getNrOfAccounts();

            return OpCode.PUSHDATA1.getPrice() * m
                    + OpCode.valueOf(new ScriptBuilder().pushInteger(m).toArray()[0]).getPrice()
                    + OpCode.PUSHDATA1.getPrice() * n
                    + OpCode.valueOf(new ScriptBuilder().pushInteger(n).toArray()[0]).getPrice()
                    // Push null because we don't want to verify a particular message but the
                    // transaction itself.
                    + OpCode.PUSHNULL.getPrice()
                    + InteropServiceCode.NEO_CRYPTO_ECDSA_SECP256R1_CHECKMULTISIG.getPrice(n);
        }
    }

}<|MERGE_RESOLUTION|>--- conflicted
+++ resolved
@@ -300,16 +300,11 @@
         }
 
         /**
-<<<<<<< HEAD
-         * Sends the invocation in its current configuration in an `incokefunction` call to the
-         * neo-node. I.e., no changes are made to the blockchain state.
-=======
          * Makes an <tt>invokefunction</tt> call to the neo-node with the invocation in its current
          * configuration. No changes are made to the blockchain state.
          * <p>
          * Make sure to add all necessary cosigners to the builder before making this call. They
          * are required for a successful <tt>invokefunction</tt> call.
->>>>>>> 4566e223
          *
          * @return the call's response.
          * @throws IOException if something goes wrong when communicating with the neo-node.
