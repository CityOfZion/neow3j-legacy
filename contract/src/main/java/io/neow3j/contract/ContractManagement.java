package io.neow3j.contract;

import static io.neow3j.contract.ContractParameter.byteArray;
import static io.neow3j.contract.ContractParameter.hash160;
import static io.neow3j.contract.ContractParameter.integer;
import static io.neow3j.utils.Numeric.reverseHexString;
import static java.lang.String.format;
import static java.util.Collections.singletonList;

import com.fasterxml.jackson.core.JsonProcessingException;
import io.neow3j.constants.NeoConstants;
import io.neow3j.contract.exceptions.UnexpectedReturnTypeException;
import io.neow3j.model.types.StackItemType;
import io.neow3j.protocol.Neow3j;
import io.neow3j.protocol.ObjectMapperFactory;
import io.neow3j.protocol.core.methods.response.ContractManifest;
import io.neow3j.protocol.core.methods.response.NeoGetContractState.ContractState;
import io.neow3j.protocol.core.methods.response.StackItem;

import java.io.IOException;
import java.math.BigInteger;

/**
 * Represents a Management contract and provides methods to invoke it.
 */
public class ContractManagement extends SmartContract {

    private static final String NAME = "ContractManagement";
    public final static long NEF_CHECKSUM = 3516775561L;
    public static final Hash160 SCRIPT_HASH = getScriptHashOfNativeContract(NEF_CHECKSUM, NAME);

    private static final String GET_MINIMUM_DEPLOYMENT_FEE = "getMinimumDeploymentFee";
    private static final String SET_MINIMUM_DEPLOYMENT_FEE = "setMinimumDeploymentFee";
    private static final String GET_CONTRACT = "getContract";
    private static final String DEPLOY = "deploy";

    /**
     * Constructs a new <tt>ManagementContract</tt> that uses the given {@link Neow3j} instance for
     * invocations.
     *
     * @param neow the {@link Neow3j} instance to use for invocations.
     */
    public ContractManagement(Neow3j neow) {
        super(SCRIPT_HASH, neow);
    }

    /**
     * Gets the minimum fee required for deployment.
     *
     * @return the minimum required fee for contract deployment.
     * @throws IOException if there was a problem fetching information from the Neo node.
     */
    public BigInteger getMinimumDeploymentFee() throws IOException {
        return callFuncReturningInt(GET_MINIMUM_DEPLOYMENT_FEE);
    }

    /**
     * Creates a transaction script to set the minimum deployment fee and initializes a {@link
     * TransactionBuilder} based on this script.
     *
     * @param minimumFee the minimum deployment fee.
     * @return a transaction builder.
     */
    public TransactionBuilder setMinimumDeploymentFee(BigInteger minimumFee) {
        return invokeFunction(SET_MINIMUM_DEPLOYMENT_FEE, integer(minimumFee));
    }

    /**
     * Returns the state of a smart contract.
     *
     * @param scriptHash the script hash of the smart contract.
     * @return the state of the smart contract.
     * @throws IOException if there was a problem fetching information from the Neo node.
     */
    public ContractState getContract(Hash160 scriptHash) throws IOException {
        StackItem stackItem = callInvokeFunction(GET_CONTRACT,
                singletonList(hash160(scriptHash)))
                .getInvocationResult().getStack().get(0);
        if (!stackItem.getType().equals(StackItemType.ARRAY)) {
            throw new UnexpectedReturnTypeException(stackItem.getType(), StackItemType.ARRAY);
        }
<<<<<<< HEAD
        int id = stackItem.getList().get(0).getInteger().intValue();
        int updateCounter = stackItem.getList().get(1).getInteger().intValue();
        String hash = Numeric.reverseHexString(stackItem.getList().get(2).getHexString());
=======
        int id = stackItem.asArray().get(0).asInteger().getValue().intValue();
        int updateCounter = stackItem.asArray().get(1).asInteger().getValue().intValue();
        Hash160 hash = new Hash160(
                reverseHexString(stackItem.asArray().get(2).asByteString().getAsHexString()));
>>>>>>> 4dd4a702

        // TODO: 01.02.21 Guil:
        // We need to fix how we get from StackItem to a NefFile/ContractManifest
        // Implementing a method called `.fromStackItem()` in each of the classes is an option.
//        String script = Numeric.toHexStringNoPrefix(stackItem.getArray().get(3).asByteString()
//                .getValue());
//        ContractManifest manifest = stackItem.getArray().get(4).asByteString().getAsJson(
//                ContractManifest.class);

        return new ContractState(id, updateCounter, hash, null, null, null);
    }

    public TransactionBuilder deploy(NefFile nef, ContractManifest manifest)
            throws JsonProcessingException {

        return deploy(nef, manifest, null);
    }

    public TransactionBuilder deploy(NefFile nef, ContractManifest manifest, ContractParameter data)
            throws JsonProcessingException {
        if (nef == null) {
            throw new IllegalArgumentException("The NEF file cannot be null.");
        }
        if (manifest == null) {
            throw new IllegalArgumentException("The manifest cannot be null.");
        }
        byte[] manifestBytes = ObjectMapperFactory.getObjectMapper().writeValueAsBytes(manifest);
        if (manifestBytes.length > NeoConstants.MAX_MANIFEST_SIZE) {
            throw new IllegalArgumentException(format("The given contract manifest is too long. " +
                            "Manifest was %d bytes big, but a max of %d bytes is allowed.",
                    manifestBytes.length, NeoConstants.MAX_MANIFEST_SIZE));
        }
        if (data == null) {
            return invokeFunction(DEPLOY, byteArray(nef.toArray()), byteArray(manifestBytes));
        } else {
            return invokeFunction(DEPLOY, byteArray(nef.toArray()), byteArray(manifestBytes), data);
        }
    }

}<|MERGE_RESOLUTION|>--- conflicted
+++ resolved
@@ -79,16 +79,9 @@
         if (!stackItem.getType().equals(StackItemType.ARRAY)) {
             throw new UnexpectedReturnTypeException(stackItem.getType(), StackItemType.ARRAY);
         }
-<<<<<<< HEAD
         int id = stackItem.getList().get(0).getInteger().intValue();
         int updateCounter = stackItem.getList().get(1).getInteger().intValue();
-        String hash = Numeric.reverseHexString(stackItem.getList().get(2).getHexString());
-=======
-        int id = stackItem.asArray().get(0).asInteger().getValue().intValue();
-        int updateCounter = stackItem.asArray().get(1).asInteger().getValue().intValue();
-        Hash160 hash = new Hash160(
-                reverseHexString(stackItem.asArray().get(2).asByteString().getAsHexString()));
->>>>>>> 4dd4a702
+        Hash160 hash = new Hash160(reverseHexString(stackItem.getList().get(2).getHexString()));
 
         // TODO: 01.02.21 Guil:
         // We need to fix how we get from StackItem to a NefFile/ContractManifest
