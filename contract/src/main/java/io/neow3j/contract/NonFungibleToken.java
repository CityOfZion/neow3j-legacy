package io.neow3j.contract;

import static io.neow3j.contract.ContractParameter.byteArray;
import static io.neow3j.contract.ContractParameter.hash160;
import static io.neow3j.model.types.StackItemType.BYTE_STRING;
import static io.neow3j.model.types.StackItemType.MAP;
<<<<<<< HEAD
import static java.nio.charset.StandardCharsets.UTF_8;
=======
import static io.neow3j.transaction.Signer.calledByEntry;
>>>>>>> a9d97c81
import static java.util.Collections.singletonList;

import io.neow3j.contract.exceptions.UnexpectedReturnTypeException;
import io.neow3j.protocol.Neow3j;
import io.neow3j.protocol.core.methods.response.ByteStringStackItem;
import io.neow3j.protocol.core.methods.response.MapStackItem;
import io.neow3j.protocol.core.methods.response.TokenState;
import io.neow3j.protocol.core.methods.response.StackItem;
import io.neow3j.utils.Numeric;
import io.neow3j.wallet.Wallet;

import java.io.IOException;
import java.math.BigInteger;
import java.nio.charset.StandardCharsets;
import java.util.List;
import java.util.Map;

/**
 * Represents a NEP-11 non-fungible token contract and provides methods to invoke it.
 */
public class NonFungibleToken extends Token {

    private static final String OWNER_OF = "ownerOf";
    private static final String PROPERTIES = "properties";
    private static final String BALANCE_OF = "balanceOf";
    private static final String TRANSFER = "transfer";

    /**
     * Constructs a new {@code NFT} representing the contract with the given script hash. Uses
     * the given {@link Neow3j} instance for all invocations.
     *
     * @param scriptHash the token contract's script hash.
     * @param neow       the {@link Neow3j} instance to use for invocations.
     */
    public NonFungibleToken(Hash160 scriptHash, Neow3j neow) {
        super(scriptHash, neow);
    }

    /**
     * Returns the decimals of non-fungible tokens.
     *
     * @return the decimals.
     */
    @Override
    public int getDecimals() {
        return 0;
    }

    /**
     * Creates a transaction script to transfer a non-fungible token and initializes a
     * {@link TransactionBuilder} based on this script.
     * <p>
     * The returned transaction builder is ready to be signed and sent.
     *
     * @param wallet  the wallet that holds the account of the token owner.
     * @param to      the receiver of the token.
     * @param tokenID the token ID.
     * @return a transaction builder.
     * @throws IOException if there was a problem fetching information from the Neo node.
     */
    public TransactionBuilder transfer(Wallet wallet, Hash160 to,
            byte[] tokenID) throws IOException {
        Hash160 tokenOwner = ownerOf(tokenID);
        if (!wallet.holdsAccount(tokenOwner)) {
            throw new IllegalArgumentException("The provided wallet does not contain the account " +
                    "that owns the token with ID " + Numeric.toHexString(tokenID) + ". The " +
                    "address of the owner of this token is " + tokenOwner.toAddress() + ".");
        }

        return invokeFunction(TRANSFER,
                hash160(to),
                byteArray(tokenID))
                .wallet(wallet)
                .signers(calledByEntry(tokenOwner));
    }

    /**
     * Gets the owner of the token with {@code tokenId}.
     *
     * @param tokenId the token ID.
     * @return a list of owners of the token.
     * @throws IOException if there was a problem fetching information from the Neo node.
     */
    public Hash160 ownerOf(byte[] tokenId) throws IOException {
        return callFunctionReturningScriptHash(OWNER_OF, singletonList(byteArray(tokenId)));
    }

    private Hash160 callFunctionReturningScriptHash(String function,
            List<ContractParameter> params) throws IOException {

        StackItem stackItem = callInvokeFunction(function, params)
                .getInvocationResult().getStack().get(0);
        return extractScriptHash(stackItem);
    }

    private Hash160 extractScriptHash(StackItem item) {
        if (!item.getType().equals(BYTE_STRING)) {
            throw new UnexpectedReturnTypeException(item.getType(), BYTE_STRING);
        }
        try {
<<<<<<< HEAD
            return ScriptHash.fromAddress(item.getAddress());
=======
            return Hash160.fromAddress(item.asByteString().getAsAddress());
>>>>>>> a9d97c81
        } catch (IllegalArgumentException e) {
            throw new UnexpectedReturnTypeException("Return type did not contain script hash in " +
                    "expected format.", e);
        }
    }

    /**
     * Gets the balance of the token with {@code tokenID} for the given account.
     * <p>
     * The balance is returned in token fractions. E.g., a balance of 0.5 of a token with 2
     * decimals is returned as 50 (= 0.5 * 10^2) token fractions.
     * <p>
     * The balance is not cached locally. Every time this method is called requests are send to
     * the neo-node.
     *
     * @param owner the script hash of the account to fetch the balance for.
     * @return the token balance of the given account.
     * @throws IOException                   if there was a problem fetching information from
     *                                       the Neo node.
     * @throws UnexpectedReturnTypeException if the contract invocation did not return something
     *                                       interpretable as a number.
     */
    public BigInteger balanceOf(Hash160 owner)
            throws IOException {
        return callFuncReturningInt(BALANCE_OF, hash160(owner));
    }

    /**
     * Gets the properties of the token with {@code tokenID}.
     *
     * @param tokenID the token ID.
     * @return the properties of the token as {@link TokenState}.
     * @throws IOException if there was a problem fetching information from the Neo node.
     */
    public TokenState properties(byte[] tokenID) throws IOException {
        StackItem item = callInvokeFunction(PROPERTIES, singletonList(byteArray(tokenID)))
                .getInvocationResult().getStack().get(0);
        if (item.getType().equals(MAP)) {
            Map<StackItem, StackItem> map = item.getMap();

            return new TokenState(
                    map.get(new ByteStringStackItem("name".getBytes(UTF_8))).getString(),
                    map.get(new ByteStringStackItem("description".getBytes(UTF_8))).getString());
        }
        throw new UnexpectedReturnTypeException(item.getType(), MAP);
    }

}<|MERGE_RESOLUTION|>--- conflicted
+++ resolved
@@ -1,30 +1,25 @@
 package io.neow3j.contract;
+
+import io.neow3j.contract.exceptions.UnexpectedReturnTypeException;
+import io.neow3j.protocol.Neow3j;
+import io.neow3j.protocol.core.methods.response.ByteStringStackItem;
+import io.neow3j.protocol.core.methods.response.StackItem;
+import io.neow3j.protocol.core.methods.response.TokenState;
+import io.neow3j.utils.Numeric;
+import io.neow3j.wallet.Wallet;
+
+import java.io.IOException;
+import java.math.BigInteger;
+import java.util.List;
+import java.util.Map;
 
 import static io.neow3j.contract.ContractParameter.byteArray;
 import static io.neow3j.contract.ContractParameter.hash160;
 import static io.neow3j.model.types.StackItemType.BYTE_STRING;
 import static io.neow3j.model.types.StackItemType.MAP;
-<<<<<<< HEAD
+import static io.neow3j.transaction.Signer.calledByEntry;
 import static java.nio.charset.StandardCharsets.UTF_8;
-=======
-import static io.neow3j.transaction.Signer.calledByEntry;
->>>>>>> a9d97c81
 import static java.util.Collections.singletonList;
-
-import io.neow3j.contract.exceptions.UnexpectedReturnTypeException;
-import io.neow3j.protocol.Neow3j;
-import io.neow3j.protocol.core.methods.response.ByteStringStackItem;
-import io.neow3j.protocol.core.methods.response.MapStackItem;
-import io.neow3j.protocol.core.methods.response.TokenState;
-import io.neow3j.protocol.core.methods.response.StackItem;
-import io.neow3j.utils.Numeric;
-import io.neow3j.wallet.Wallet;
-
-import java.io.IOException;
-import java.math.BigInteger;
-import java.nio.charset.StandardCharsets;
-import java.util.List;
-import java.util.Map;
 
 /**
  * Represents a NEP-11 non-fungible token contract and provides methods to invoke it.
@@ -109,11 +104,7 @@
             throw new UnexpectedReturnTypeException(item.getType(), BYTE_STRING);
         }
         try {
-<<<<<<< HEAD
-            return ScriptHash.fromAddress(item.getAddress());
-=======
-            return Hash160.fromAddress(item.asByteString().getAsAddress());
->>>>>>> a9d97c81
+            return Hash160.fromAddress(item.getAddress());
         } catch (IllegalArgumentException e) {
             throw new UnexpectedReturnTypeException("Return type did not contain script hash in " +
                     "expected format.", e);
