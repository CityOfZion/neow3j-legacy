--- conflicted
+++ resolved
@@ -70,12 +70,7 @@
                 .withWallet(wallet)
                 .build();
         assertThat(i.getTransaction().getValidUntilBlock(),
-<<<<<<< HEAD
-                is((long) NeoConstants.MAX_VALID_UNTIL_BLOCK_INCREMENT + 1000));
-=======
-                is((long) NeoConstants.MAX_VALID_UNTIL_BLOCK_INCREMENT
-                        + ContractTestUtils.GETBLOCKCOUNT_RESPONSE - 1));
->>>>>>> 22207f31
+                is((long) NeoConstants.MAX_VALID_UNTIL_BLOCK_INCREMENT + 1000 - 1));
     }
 
     @Test
