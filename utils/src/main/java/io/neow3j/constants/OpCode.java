package io.neow3j.constants;

import io.neow3j.utils.Numeric;

/**
 * This class represents a <b>subset</b> of NEO VM opcodes.
 * <br>
 * Based on: https://github.com/neo-project/neo-vm/blob/master/src/neo-vm/OpCode.cs
 */
public enum OpCode {

    // Constants

    /**
     * An empty array of bytes is pushed onto the stack.
     */
    PUSH0((byte) 0x00),
    PUSHF((byte) 0x00),
    /**
     * 0x01-0x4B The next opcode bytes is data to be pushed onto the stack
     */
    PUSHBYTES1((byte) 0x01),
    PUSHBYTES33((byte) 0x21),
    PUSHBYTES64((byte) 0x40),
    PUSHBYTES75((byte) 0x4B),
    /**
     * The next byte contains the number of bytes to be pushed onto the stack.
     */
    PUSHDATA1((byte) 0x4C),
    /**
     * The next two bytes contain the number of bytes to be pushed onto the stack.
     */
    PUSHDATA2((byte) 0x4D),
    /**
     * The next four bytes contain the number of bytes to be pushed onto the stack.
     */
    PUSHDATA4((byte) 0x4E),
    /**
     * The number -1 is pushed onto the stack.
     */
    PUSHM1((byte) 0x4F),
    /**
     * The number 1 is pushed onto the stack.
     */
    PUSH1((byte) 0x51),
    PUSHT((byte) 0x51),
    /**
     * The number 2 is pushed onto the stack.
     */
    PUSH2((byte) 0x52),
    /**
     * The number 3 is pushed onto the stack.
     */
    PUSH3((byte) 0x53),
    /**
     * The number 4 is pushed onto the stack.
     */
    PUSH4((byte) 0x54),
    /**
     * The number 5 is pushed onto the stack.
     */
    PUSH5((byte) 0x55),
    /**
     * The number 6 is pushed onto the stack.
     */
    PUSH6((byte) 0x56),
    /**
     * The number 7 is pushed onto the stack.
     */
    PUSH7((byte) 0x57),
    /**
     * The number 8 is pushed onto the stack.
     */
    PUSH8((byte) 0x58),
    /**
     * The number 9 is pushed onto the stack.
     */
    PUSH9((byte) 0x59),
    /**
     * The number 10 is pushed onto the stack.
     */
    PUSH10((byte) 0x5A),
    /**
     * The number 11 is pushed onto the stack.
     */
    PUSH11((byte) 0x5B),
    /**
     * The number 12 is pushed onto the stack.
     */
    PUSH12((byte) 0x5C),
    /**
     * The number 13 is pushed onto the stack.
     */
    PUSH13((byte) 0x5D),
    /**
     * The number 14 is pushed onto the stack.
     */
    PUSH14((byte) 0x5E),
    /**
     * The number 15 is pushed onto the stack.
     */
    PUSH15((byte) 0x5F),
    /**
     * The number 16 is pushed onto the stack.
     */
    PUSH16((byte) 0x60),


    // Flow control

    /**
     * No operation. Nothing is done.
     */
    NOP((byte) 0x61),
    /**
     * Reads a 2-byte value n and a jump is performed to relative position n-3.
     */
    JMP((byte) 0x62),
    /**
     * A boolean value b is taken from main stack and reads a 2-byte value n, if b is True then a jump is performed to relative position n-3.
     */
    JMPIF((byte) 0x63),
    /**
     * A boolean value b is taken from main stack and reads a 2-byte value n, if b is False then a jump is performed to relative position n-3.
     */
    JMPIFNOT((byte) 0x64),
    /**
     * Current context is copied to the invocation stack. Reads a 2-byte value n and a jump is performed to relative position n-3.
     */
    CALL((byte) 0x65),
    /**
     * Stops the execution if invocation stack is empty.
     */
    RET((byte) 0x66),
    /**
<<<<<<< HEAD
     * Reads a string and executes the corresponding operation.
     */
    SYSCALL((byte) 0x68),
=======
     * Reads a script hash and executes the corresponding contract.
     * If script hash is zero, performs dynamic invoke by taking script hash from main stack.
     */
    APPCALL((byte) 0x67),
    /**
     * Reads a string and executes the corresponding operation.
     */
    SYSCALL((byte) 0x68),
    /**
     * Reads a script hash and executes the corresponding contract.
     * If script hash is zero, performs dynamic invoke by taking script hash from main stack.
     * Disposes the top item on invocation stack.
     */
    TAILCALL((byte) 0x69),

>>>>>>> 8ad8c47d

    // Crypto

    /**
     * The input is hashed using SHA-1.
     */
    SHA1((byte) 0xA7),
    /**
     * The input is hashed using SHA-256.
     */
    SHA256((byte) 0xA8),
    /**
     * The input is hashed using Hash160: first with SHA-256 and then with RIPEMD-160.
     */
    HASH160((byte) 0xA9),
    /**
     * The input is hashed using Hash256: twice with SHA-256.
     */
    HASH256((byte) 0xAA),
    /**
     * The publickey and signature are taken from main stack.
     * <br>
     * Verifies if transaction was signed by given publickey and a boolean output is put on top of the main stack.
     */
    CHECKSIG((byte) 0xAC),
    /**
     * The publickey, signature and message are taken from main stack.
     * <br>
     * Verifies if given message was signed by given publickey and a boolean output is put on top of the main stack.
     */
    VERIFY((byte) 0xAD),
    /**
     * A set of n public keys (an array or value n followed by n pubkeys) is validated
     * against a set of m signatures (an array or value m followed by m signatures).
     * <br>
     * Verify transaction as multisig and a boolean output is put on top of the main stack.
     */
    CHECKMULTISIG((byte) 0xAE);

    private byte opCode;

    OpCode(byte opCode) {
        this.opCode = opCode;
    }

    public byte getValue() {
        return opCode;
    }

    public static String toHexString(OpCode opCode) {
        return Numeric.toHexStringNoPrefix(opCode.getValue());
    }

    @Override
    public String toString() {
        return Numeric.toHexStringNoPrefix(this.getValue());
    }
}<|MERGE_RESOLUTION|>--- conflicted
+++ resolved
@@ -133,11 +133,6 @@
      */
     RET((byte) 0x66),
     /**
-<<<<<<< HEAD
-     * Reads a string and executes the corresponding operation.
-     */
-    SYSCALL((byte) 0x68),
-=======
      * Reads a script hash and executes the corresponding contract.
      * If script hash is zero, performs dynamic invoke by taking script hash from main stack.
      */
@@ -153,7 +148,6 @@
      */
     TAILCALL((byte) 0x69),
 
->>>>>>> 8ad8c47d
 
     // Crypto
 
