package io.neow3j.wallet;

import io.neow3j.constants.OpCode;
import io.neow3j.contract.ScriptHash;
import io.neow3j.crypto.Sign;
import io.neow3j.crypto.Sign.SignatureData;
import io.neow3j.crypto.transaction.RawScript;
import io.neow3j.crypto.transaction.RawTransaction;
import io.neow3j.crypto.transaction.RawTransactionInput;
import io.neow3j.crypto.transaction.RawTransactionOutput;
import io.neow3j.model.types.ContractParameterType;
import io.neow3j.model.types.GASAsset;
import io.neow3j.model.types.NEOAsset;
import io.neow3j.protocol.Neow3j;
import io.neow3j.protocol.core.Request;
import io.neow3j.protocol.core.methods.response.NeoGetContractState;
import io.neow3j.protocol.core.methods.response.NeoGetContractState.ContractState;
import io.neow3j.protocol.core.methods.response.NeoGetUnspents;
import io.neow3j.protocol.core.methods.response.NeoGetUnspents.Balance;
import io.neow3j.protocol.core.methods.response.NeoGetUnspents.UnspentTransaction;
import io.neow3j.protocol.core.methods.response.NeoGetUnspents.Unspents;
import io.neow3j.protocol.exceptions.ErrorResponseException;
import io.neow3j.transaction.ContractTransaction;
import io.neow3j.utils.ArrayUtils;
import io.neow3j.utils.Numeric;
<<<<<<< HEAD
import org.junit.Before;
=======
>>>>>>> 7497030a
import org.junit.Test;

import java.io.IOException;
import java.math.BigDecimal;
import java.nio.ByteBuffer;
import java.util.Arrays;

import static junit.framework.TestCase.assertEquals;
import static org.junit.Assert.assertArrayEquals;
import static org.mockito.Mockito.doReturn;
import static org.mockito.Mockito.spy;

public class AssetTransferTest {

    /**
     * Alternative address.
     */
    private static final String ALT_ADDR = "AJQ6FoaSXDFzA6wLnyZ1nFN7SGSN2oNTc3";

    /**
     * An empty Neow3j instance which doesn't actually have connection to a RPC node.
     */
    private static final Neow3j EMPTY_NEOW3J = Neow3j.build(null);

    /**
     * Account with address AK2nJJpJr6o664CWJKi1QRXjqeic2zRp8y
     */
    private Account acct;

    @Before
    public void setup() {
        acct = Account.fromWIF("KxDgvEKzgSBPPfuVfw67oPQBSjidEiqTHURKSDL1R7yGaGYAeYnr").build();
    }

    @Test
    public void test_transfer_with_normal_account_without_fee() throws IOException, ErrorResponseException {
        Neow3j neow3j = ResponseInterceptor.createNeow3jWithInceptor(acct.getAddress());
        acct.updateAssetBalances(neow3j);
        RawTransactionOutput output = new RawTransactionOutput(NEOAsset.HASH_ID, "1", ALT_ADDR);
        AssetTransfer at = new AssetTransfer.Builder(neow3j).account(acct).output(output).build().sign();
        RawTransaction tx = at.getTransaction();

        RawTransactionOutput expectedChange = new RawTransactionOutput(NEOAsset.HASH_ID, "99999999", acct.getAddress());
        RawTransactionInput expectedInput = new RawTransactionInput("4ba4d1f1acf7c6648ced8824aa2cd3e8f836f59e7071340e0c440d099a508cff", 0);
        // The ordering of the inputs and outputs is important
        ContractTransaction expectedTx = new ContractTransaction.Builder()
                .outputs(Arrays.asList(output, expectedChange))
                .inputs(Arrays.asList(expectedInput))
                .build();
        SignatureData expectedSig = Sign.signMessage(expectedTx.toArrayWithoutScripts(), acct.getECKeyPair());

        // Test Witness
        assertEquals(1, tx.getScripts().size());
        RawScript script = tx.getScripts().get(0);
        assertArrayEquals(
                ArrayUtils.concatenate(OpCode.PUSHBYTES64.getValue(), expectedSig.getConcatenated()),
                script.getInvocationScript().getScript()
        );
        assertArrayEquals(ByteBuffer.allocate(1 + 33 + 1)
                .put(OpCode.PUSHBYTES33.getValue())
                .put(acct.getPublicKey().toByteArray())
                .put(OpCode.CHECKSIG.getValue()).array(), script.getVerificationScript().getScript()
        );

        // Test inputs
        assertEquals(1, tx.getInputs().size());
        assertEquals(expectedInput.getPrevHash(), tx.getInputs().get(0).getPrevHash());
        assertEquals(expectedInput.getPrevIndex(), tx.getInputs().get(0).getPrevIndex());

        // Test outputs
        assertEquals(2, tx.getOutputs().size());
        // Intended output
        assertEquals(NEOAsset.HASH_ID, tx.getOutputs().get(0).getAssetId());
        assertEquals("1", tx.getOutputs().get(0).getValue());
        assertEquals(ALT_ADDR, tx.getOutputs().get(0).getAddress());
        // Change
        assertEquals(NEOAsset.HASH_ID, tx.getOutputs().get(1).getAssetId());
        assertEquals("99999999", tx.getOutputs().get(1).getValue());
        assertEquals("AK2nJJpJr6o664CWJKi1QRXjqeic2zRp8y", tx.getOutputs().get(1).getAddress());
    }

    @Test
    public void test_transfer_with_fee() throws IOException, ErrorResponseException {
        // setup
        String address = "AK2nJJpJr6o664CWJKi1QRXjqeic2zRp8y";
        Neow3j neow3j = ResponseInterceptor.createNeow3jWithInceptor(address);
<<<<<<< HEAD
        acct.updateAssetBalances(neow3j);
        RawTransactionOutput output = new RawTransactionOutput(NEOAsset.HASH_ID, "1", ALT_ADDR);
        BigDecimal fee = BigDecimal.ONE;
        AssetTransfer at = new AssetTransfer.Builder(neow3j).account(acct).output(output).networkFee(fee).build().sign();
=======
        Account a = Account.fromWIF("KxDgvEKzgSBPPfuVfw67oPQBSjidEiqTHURKSDL1R7yGaGYAeYnr").build();
        a.updateAssetBalances(neow3j);
        RawTransactionOutput output = new RawTransactionOutput(NEOAsset.HASH_ID, "1", "AJQ6FoaSXDFzA6wLnyZ1nFN7SGSN2oNTc3");
        AssetTransfer at = new AssetTransfer.Builder(neow3j).account(a).output(output).networkFee(1).build().sign();
>>>>>>> 7497030a
        RawTransaction tx = at.getTransaction();

        RawTransactionOutput expectedChangeNeo = new RawTransactionOutput(NEOAsset.HASH_ID, "99999999", acct.getAddress());
        RawTransactionOutput expectedChangeGas = new RawTransactionOutput(GASAsset.HASH_ID, "15983", acct.getAddress());
        RawTransactionInput expectedInput = new RawTransactionInput("4ba4d1f1acf7c6648ced8824aa2cd3e8f836f59e7071340e0c440d099a508cff", 0);
        RawTransactionInput expectedInputFee = new RawTransactionInput("c2f7fac79531d94d406367c7feafe425f893a580fa703c7b4df9572f5944df5a", 0);
        // The ordering of the inputs and outputs is important
        ContractTransaction expectedTx = new ContractTransaction.Builder()
                .outputs(Arrays.asList(output, expectedChangeGas, expectedChangeNeo))
                .inputs(Arrays.asList(expectedInputFee, expectedInput))
                .build();
        SignatureData expectedSig = Sign.signMessage(expectedTx.toArrayWithoutScripts(), acct.getECKeyPair());

        // Test Witness
        assertEquals(1, tx.getScripts().size());
        RawScript script = tx.getScripts().get(0);
        assertArrayEquals(
                ArrayUtils.concatenate(OpCode.PUSHBYTES64.getValue(), expectedSig.getConcatenated()),
                script.getInvocationScript().getScript()
        );
        assertArrayEquals(ByteBuffer.allocate(1 + 33 + 1)
                        .put(OpCode.PUSHBYTES33.getValue())
                        .put(acct.getPublicKey().toByteArray())
                        .put(OpCode.CHECKSIG.getValue()).array(),
                script.getVerificationScript().getScript()
        );

        // Test inputs
        assertEquals(2, tx.getInputs().size());
        RawTransactionInput i = tx.getInputs().get(0);
        assertEquals(expectedInputFee.getPrevHash(), i.getPrevHash());
        assertEquals(expectedInputFee.getPrevIndex(), i.getPrevIndex());
        i = tx.getInputs().get(1);
        assertEquals(expectedInput.getPrevHash(), i.getPrevHash());
        assertEquals(expectedInput.getPrevIndex(), i.getPrevIndex());

        // test outputs
        assertEquals(3, tx.getOutputs().size());
        RawTransactionOutput o = tx.getOutputs().get(0);
        assertEquals(output.getAddress(), o.getAddress());
        assertEquals(output.getValue(), o.getValue());
        assertEquals(output.getAssetId(), o.getAssetId());
        o = tx.getOutputs().get(1);
        assertEquals(expectedChangeGas.getAddress(), o.getAddress());
        assertEquals(new BigDecimal(expectedChangeGas.getValue()).compareTo(new BigDecimal(o.getValue())), 0);
        assertEquals(expectedChangeGas.getAssetId(), o.getAssetId());
        o = tx.getOutputs().get(2);
        assertEquals(expectedChangeNeo.getAddress(), o.getAddress());
        assertEquals(expectedChangeNeo.getValue(), o.getValue());
        assertEquals(expectedChangeNeo.getAssetId(), o.getAssetId());
    }

    @Test
    public void test_transfer_with_single_output() throws IOException, ErrorResponseException {
        String address = "AK2nJJpJr6o664CWJKi1QRXjqeic2zRp8y";
        Neow3j neow3j = ResponseInterceptor.createNeow3jWithInceptor(address);
        acct.updateAssetBalances(neow3j);
        AssetTransfer at = new AssetTransfer.Builder(neow3j)
                .account(acct)
                .asset(NEOAsset.HASH_ID)
<<<<<<< HEAD
                .amount(BigDecimal.ONE)
                .toAddress(ALT_ADDR)
=======
                .amount(1)
                .toAddress("AJQ6FoaSXDFzA6wLnyZ1nFN7SGSN2oNTc3")
>>>>>>> 7497030a
                .build()
                .sign();
        RawTransaction tx = at.getTransaction();

        RawTransactionOutput expectedChange = new RawTransactionOutput(NEOAsset.HASH_ID, "99999999", acct.getAddress());
        RawTransactionInput expectedInput = new RawTransactionInput("4ba4d1f1acf7c6648ced8824aa2cd3e8f836f59e7071340e0c440d099a508cff", 0);
        // The ordering of the inputs and outputs is important
        RawTransactionOutput expectedOutput = new RawTransactionOutput(NEOAsset.HASH_ID, "1", ALT_ADDR);
        ContractTransaction expectedTx = new ContractTransaction.Builder()
                .outputs(Arrays.asList(expectedOutput, expectedChange))
                .inputs(Arrays.asList(expectedInput))
                .build();
        SignatureData expectedSig = Sign.signMessage(expectedTx.toArrayWithoutScripts(), acct.getECKeyPair());

        // Test Witness
        assertEquals(1, tx.getScripts().size());
        RawScript script = tx.getScripts().get(0);
        assertArrayEquals(
                ArrayUtils.concatenate(OpCode.PUSHBYTES64.getValue(), expectedSig.getConcatenated()),
                script.getInvocationScript().getScript()
        );
        assertArrayEquals(ByteBuffer.allocate(1 + 33 + 1)
                .put(OpCode.PUSHBYTES33.getValue())
                .put(acct.getPublicKey().toByteArray())
                .put(OpCode.CHECKSIG.getValue()).array(), script.getVerificationScript().getScript()
        );

        // Test inputs
        assertEquals(1, tx.getInputs().size());
        assertEquals(expectedInput.getPrevHash(), tx.getInputs().get(0).getPrevHash());
        assertEquals(expectedInput.getPrevIndex(), tx.getInputs().get(0).getPrevIndex());

        // Test outputs
        assertEquals(2, tx.getOutputs().size());
        // Intended output
        assertEquals(NEOAsset.HASH_ID, tx.getOutputs().get(0).getAssetId());
<<<<<<< HEAD
        assertEquals("1", tx.getOutputs().get(0).getValue());
        assertEquals(ALT_ADDR, tx.getOutputs().get(0).getAddress());
=======
        assertEquals(BigDecimal.ONE.compareTo(new BigDecimal(tx.getOutputs().get(0).getValue())), 0);
        assertEquals("AJQ6FoaSXDFzA6wLnyZ1nFN7SGSN2oNTc3", tx.getOutputs().get(0).getAddress());
>>>>>>> 7497030a
        // Change
        assertEquals(NEOAsset.HASH_ID, tx.getOutputs().get(1).getAssetId());
        assertEquals(new BigDecimal("99999999").compareTo(new BigDecimal(tx.getOutputs().get(1).getValue())), 0);
        assertEquals("AK2nJJpJr6o664CWJKi1QRXjqeic2zRp8y", tx.getOutputs().get(1).getAddress());
    }

    @Test(expected = IllegalStateException.class)
    public void test_missing_neow3j() {
        Account a = Account.fromWIF("KxDgvEKzgSBPPfuVfw67oPQBSjidEiqTHURKSDL1R7yGaGYAeYnr").build();
        RawTransactionOutput output = new RawTransactionOutput(NEOAsset.HASH_ID, "1", ALT_ADDR);

        AssetTransfer at = new AssetTransfer.Builder(null)
                .account(a)
                .output(output)
                .build();
    }

    @Test(expected = IllegalStateException.class)
    public void test_missing_account() {
        Neow3j neow3j = ResponseInterceptor.createNeow3jWithInceptor(null);
        RawTransactionOutput output = new RawTransactionOutput(NEOAsset.HASH_ID, "1", ALT_ADDR);

        AssetTransfer at = new AssetTransfer.Builder(neow3j)
                .output(output)
                .build();
    }

    @Test(expected = IllegalStateException.class)
    public void test_missing_outputs() {
        Neow3j neow3j = ResponseInterceptor.createNeow3jWithInceptor(null);
        Account a = Account.fromWIF("KxDgvEKzgSBPPfuVfw67oPQBSjidEiqTHURKSDL1R7yGaGYAeYnr").build();

        AssetTransfer at = new AssetTransfer.Builder(neow3j)
                .account(a)
                .build();
    }

    @Test(expected = IllegalStateException.class)
    public void test_partially_missing_output1() {
        Neow3j neow3j = ResponseInterceptor.createNeow3jWithInceptor(null);
        Account a = Account.fromWIF("KxDgvEKzgSBPPfuVfw67oPQBSjidEiqTHURKSDL1R7yGaGYAeYnr").build();

        AssetTransfer at = new AssetTransfer.Builder(neow3j)
                .account(a)
                .asset(NEOAsset.HASH_ID)
                .amount("1")
                .build();
    }

    @Test(expected = IllegalStateException.class)
    public void test_partially_missing_output2() {
        Neow3j neow3j = ResponseInterceptor.createNeow3jWithInceptor(null);
        Account a = Account.fromWIF("KxDgvEKzgSBPPfuVfw67oPQBSjidEiqTHURKSDL1R7yGaGYAeYnr").build();

        AssetTransfer at = new AssetTransfer.Builder(neow3j)
                .account(a)
                .asset(NEOAsset.HASH_ID)
                .toAddress(ALT_ADDR)
                .build();
    }

    @Test(expected = IllegalStateException.class)
    public void test_partially_missing_output3() {
        Neow3j neow3j = ResponseInterceptor.createNeow3jWithInceptor(null);
        Account a = Account.fromWIF("KxDgvEKzgSBPPfuVfw67oPQBSjidEiqTHURKSDL1R7yGaGYAeYnr").build();

        AssetTransfer at = new AssetTransfer.Builder(neow3j)
                .account(a)
<<<<<<< HEAD
                .amount(BigDecimal.ONE)
                .toAddress(ALT_ADDR)
=======
                .amount(1)
                .toAddress("AJQ6FoaSXDFzA6wLnyZ1nFN7SGSN2oNTc3")
>>>>>>> 7497030a
                .build();
    }

    @Test(expected = IllegalStateException.class)
    public void test_erroneously_add_outputs1() {
        Neow3j neow3j = ResponseInterceptor.createNeow3jWithInceptor(null);
        Account a = Account.fromWIF("KxDgvEKzgSBPPfuVfw67oPQBSjidEiqTHURKSDL1R7yGaGYAeYnr").build();
        RawTransactionOutput output = new RawTransactionOutput(NEOAsset.HASH_ID, "1", ALT_ADDR);

        AssetTransfer at = new AssetTransfer.Builder(neow3j)
                .account(a)
                .asset(NEOAsset.HASH_ID)
                .output(output)
                .build();
    }

    @Test(expected = IllegalStateException.class)
    public void test_erroneously_add_outputs2() {
        Neow3j neow3j = ResponseInterceptor.createNeow3jWithInceptor(null);
        Account a = Account.fromWIF("KxDgvEKzgSBPPfuVfw67oPQBSjidEiqTHURKSDL1R7yGaGYAeYnr").build();
        RawTransactionOutput output = new RawTransactionOutput(NEOAsset.HASH_ID, "1", ALT_ADDR);

        AssetTransfer at = new AssetTransfer.Builder(neow3j)
                .account(a)
                .output(output)
                .amount("1")
                .build();
    }

    @Test
    public void test_transfer_from_multisig_account() {
        // TODO Claude 18.06.19: Implement
    }

    @Test
    public void test_transfer_with_no_change_needed() {
        // TODO Claude 18.06.19: Implement
    }

    @Test
    public void test_transfer_with_multiple_utxos_needed() {
        // TODO Claude 18.06.19: Implement
    }

    /**
     * This test uses a raw transaction string generated with neon-js. The transaction makes an
     * asset transfer of one NEO from a contract's balance to a normal address. The transaction
     * input, i.e. the contract's UTXO has to be mocked. As well as the contract state, of which we
     * only need the number of input parameters.
     */
    @Test
    public void transfer_from_contract() throws IOException {
        ScriptHash contractScriptHash = new ScriptHash("d994605e4f3960ba8d7422c4c8b1e94d48960a8d");
        Account contractAccount = Account.fromAddress(contractScriptHash.toAddress()).build();

        // Mock the Unspents response for the UTXO of the contract.
        UnspentTransaction utxo = new UnspentTransaction(
                "47cc41bfc0ad504032a73de8e3082a20172984730496ed98336e895c9a54b8b3", 0, BigDecimal.TEN);
        Balance balance = new Balance(Arrays.asList(utxo), NEOAsset.HASH_ID, NEOAsset.NAME,
                NEOAsset.NAME, BigDecimal.TEN);
        Unspents unspents = new Unspents(Arrays.asList(balance), contractScriptHash.toAddress());
        NeoGetUnspents unspentsResponse = new NeoGetUnspents();
        unspentsResponse.setResult(unspents);
        Request<?, NeoGetUnspents> unspentsRequestSpy = spy(new Request<>());
        doReturn(unspentsResponse).when(unspentsRequestSpy).send();

        // Mock the contract state response for the contract state.
        ContractState contractState = new ContractState(0, null, null,
                Arrays.asList(ContractParameterType.STRING), null, null, null, null, null, null, null);
        NeoGetContractState stateResponse = new NeoGetContractState();
        stateResponse.setResult(contractState);
        Request<?, NeoGetContractState> stateRequestSpy = spy(new Request<>());
        doReturn(stateResponse).when(stateRequestSpy).send();

        Neow3j neow3jSpy = spy(EMPTY_NEOW3J);
        doReturn(unspentsRequestSpy).when(neow3jSpy).getUnspents(contractAccount.getAddress());
        doReturn(stateRequestSpy).when(neow3jSpy).getContractState(contractScriptHash.toString());

        AssetTransfer at = new AssetTransfer.Builder(neow3jSpy)
                .account(acct)
                .amount(new BigDecimal("1"))
                .asset(NEOAsset.HASH_ID)
                .toAddress(acct.getAddress())
                .fromContract(contractScriptHash)
                .build()
                .sign();

        byte[] txBytes = at.getTransaction().toArray();
        String expectedTx = "8000012023ba2703c53263e8d6e522dc32203339dcd8eee901b3b8549a5c896e3398" +
                "ed960473842917202a08e3e83da7324050adc0bf41cc470000029b7cffdaa674beae0f930ebe6085" +
                "af9093e5fe56b34a5c220ccdcf6efc336fc500e1f5050000000023ba2703c53263e8d6e522dc3220" +
                "3339dcd8eee99b7cffdaa674beae0f930ebe6085af9093e5fe56b34a5c220ccdcf6efc336fc500e9" +
                "a435000000008d0a96484de9b1c8c422748dba60394f5e6094d9020100004140bda6a86e1d1e325d" +
                "a2a10cec2ff7792c3bde45852b578ecf024a87183bc98304ce8ff1e491978140b7e29cc0f5dc05b8" +
                "5eab3e6cd9a72b13cee72082befba0022321031a6c6fbbdf02ca351745fa86b9ba5a9452d785ac4f" +
                "7fc2b7548ca2a46c4fcf4aac";

        assertEquals(expectedTx, Numeric.toHexStringNoPrefix(txBytes));
    }
}<|MERGE_RESOLUTION|>--- conflicted
+++ resolved
@@ -23,10 +23,7 @@
 import io.neow3j.transaction.ContractTransaction;
 import io.neow3j.utils.ArrayUtils;
 import io.neow3j.utils.Numeric;
-<<<<<<< HEAD
 import org.junit.Before;
-=======
->>>>>>> 7497030a
 import org.junit.Test;
 
 import java.io.IOException;
@@ -113,17 +110,10 @@
         // setup
         String address = "AK2nJJpJr6o664CWJKi1QRXjqeic2zRp8y";
         Neow3j neow3j = ResponseInterceptor.createNeow3jWithInceptor(address);
-<<<<<<< HEAD
         acct.updateAssetBalances(neow3j);
         RawTransactionOutput output = new RawTransactionOutput(NEOAsset.HASH_ID, "1", ALT_ADDR);
         BigDecimal fee = BigDecimal.ONE;
-        AssetTransfer at = new AssetTransfer.Builder(neow3j).account(acct).output(output).networkFee(fee).build().sign();
-=======
-        Account a = Account.fromWIF("KxDgvEKzgSBPPfuVfw67oPQBSjidEiqTHURKSDL1R7yGaGYAeYnr").build();
-        a.updateAssetBalances(neow3j);
-        RawTransactionOutput output = new RawTransactionOutput(NEOAsset.HASH_ID, "1", "AJQ6FoaSXDFzA6wLnyZ1nFN7SGSN2oNTc3");
-        AssetTransfer at = new AssetTransfer.Builder(neow3j).account(a).output(output).networkFee(1).build().sign();
->>>>>>> 7497030a
+        AssetTransfer at = new AssetTransfer.Builder(neow3j).account(acct).output(output).networkFee(1).build().sign();
         RawTransaction tx = at.getTransaction();
 
         RawTransactionOutput expectedChangeNeo = new RawTransactionOutput(NEOAsset.HASH_ID, "99999999", acct.getAddress());
@@ -184,13 +174,8 @@
         AssetTransfer at = new AssetTransfer.Builder(neow3j)
                 .account(acct)
                 .asset(NEOAsset.HASH_ID)
-<<<<<<< HEAD
-                .amount(BigDecimal.ONE)
+                .amount(1)
                 .toAddress(ALT_ADDR)
-=======
-                .amount(1)
-                .toAddress("AJQ6FoaSXDFzA6wLnyZ1nFN7SGSN2oNTc3")
->>>>>>> 7497030a
                 .build()
                 .sign();
         RawTransaction tx = at.getTransaction();
@@ -227,13 +212,8 @@
         assertEquals(2, tx.getOutputs().size());
         // Intended output
         assertEquals(NEOAsset.HASH_ID, tx.getOutputs().get(0).getAssetId());
-<<<<<<< HEAD
-        assertEquals("1", tx.getOutputs().get(0).getValue());
+        assertEquals(BigDecimal.ONE.compareTo(new BigDecimal(tx.getOutputs().get(0).getValue())), 0);
         assertEquals(ALT_ADDR, tx.getOutputs().get(0).getAddress());
-=======
-        assertEquals(BigDecimal.ONE.compareTo(new BigDecimal(tx.getOutputs().get(0).getValue())), 0);
-        assertEquals("AJQ6FoaSXDFzA6wLnyZ1nFN7SGSN2oNTc3", tx.getOutputs().get(0).getAddress());
->>>>>>> 7497030a
         // Change
         assertEquals(NEOAsset.HASH_ID, tx.getOutputs().get(1).getAssetId());
         assertEquals(new BigDecimal("99999999").compareTo(new BigDecimal(tx.getOutputs().get(1).getValue())), 0);
@@ -302,13 +282,8 @@
 
         AssetTransfer at = new AssetTransfer.Builder(neow3j)
                 .account(a)
-<<<<<<< HEAD
-                .amount(BigDecimal.ONE)
+                .amount(1)
                 .toAddress(ALT_ADDR)
-=======
-                .amount(1)
-                .toAddress("AJQ6FoaSXDFzA6wLnyZ1nFN7SGSN2oNTc3")
->>>>>>> 7497030a
                 .build();
     }
 
