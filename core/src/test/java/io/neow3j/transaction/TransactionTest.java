--- conflicted
+++ resolved
@@ -1,13 +1,9 @@
 package io.neow3j.transaction;
 
 import io.neow3j.constants.NeoConstants;
-<<<<<<< HEAD
+import io.neow3j.crypto.Base64;
 import io.neow3j.crypto.ECKeyPair;
 import io.neow3j.crypto.Sign;
-=======
-import io.neow3j.crypto.Base64;
-import io.neow3j.crypto.ECKeyPair;
->>>>>>> beaa1303
 import io.neow3j.protocol.Neow3j;
 import io.neow3j.protocol.Neow3jConfig;
 import io.neow3j.protocol.core.response.NeoBlockCount;
@@ -33,14 +29,10 @@
 import java.security.NoSuchAlgorithmException;
 import java.security.NoSuchProviderException;
 import java.util.ArrayList;
-<<<<<<< HEAD
 import java.util.HashMap;
-=======
->>>>>>> beaa1303
 import java.util.List;
 
 import static io.neow3j.crypto.Hash.sha256;
-import static io.neow3j.transaction.AccountSigner.calledByEntry;
 import static io.neow3j.utils.ArrayUtils.concatenate;
 import static io.neow3j.utils.Numeric.hexStringToByteArray;
 import static java.util.Arrays.asList;
@@ -78,7 +70,7 @@
     @Test
     public void serializeWithoutAttributesAndWitnesses() {
         List<Signer> signers = new ArrayList<>();
-        signers.add(calledByEntry(account1));
+        signers.add(AccountSigner.calledByEntry(account1));
 
         List<Witness> witnesses = new ArrayList<>();
         witnesses.add(new Witness(new byte[]{0x00}, new byte[]{0x00}));
@@ -114,7 +106,7 @@
     public void serializeWithAttributesAndWitnesses() {
         List<Signer> signers = new ArrayList<>();
         signers.add(AccountSigner.global(account1));
-        signers.add(calledByEntry(account2));
+        signers.add(AccountSigner.calledByEntry(account2));
 
         List<Witness> witnesses = new ArrayList<>();
         witnesses.add(new Witness(new byte[]{0x00}, new byte[]{0x00}));
@@ -252,7 +244,7 @@
     public void getSize() {
         List<Signer> signers = new ArrayList<>();
         signers.add(AccountSigner.global(account1));
-        signers.add(calledByEntry(account2));
+        signers.add(AccountSigner.calledByEntry(account2));
 
         List<Witness> witnesses = new ArrayList<>();
         witnesses.add(new Witness(new byte[]{0x00}, new byte[]{0x00}));
@@ -313,7 +305,7 @@
                 new Neow3jConfig().setNetworkMagic(5195086));
 
         List<Signer> signers = new ArrayList<>();
-        signers.add(calledByEntry(account3));
+        signers.add(AccountSigner.calledByEntry(account3));
 
         Transaction tx = new Transaction(neow,
                 (byte) 0,
@@ -337,7 +329,7 @@
                 new Neow3jConfig().setNetworkMagic(5195086));
 
         List<Signer> signers = new ArrayList<>();
-        signers.add(calledByEntry(account3));
+        signers.add(AccountSigner.calledByEntry(account3));
         Transaction tx = new Transaction(neow,
                 (byte) 0,
                 226292130L,
@@ -431,7 +423,6 @@
     }
 
     @Test
-<<<<<<< HEAD
     public void testAddMultiSigWitnessWithPubKeySigMap() throws IOException {
         Neow3j neow = Neow3j.build(new HttpService("http://localhost:40332"), new Neow3jConfig().setNetworkMagic(768));
 
@@ -452,34 +443,12 @@
                 (byte) 0,
                 0x01020304L,
                 0x01020304L,
-                asList(calledByEntry(multiSigAccount)),
-=======
-    public void toContractParameterContextJson() throws InvalidAlgorithmParameterException, NoSuchAlgorithmException,
-            NoSuchProviderException, IOException {
-
-        Neow3j neow = Neow3j.build(new HttpService("http://localhost:40332"), new Neow3jConfig().setNetworkMagic(769));
-
-        ECKeyPair.ECPublicKey pubKey = ECKeyPair.createEcKeyPair().getPublicKey();
-        Account multiSigAccount = Account.createMultiSigAccount(asList(pubKey, pubKey, pubKey), 2);
-        Account singleSigAccount1 = Account.create();
-        Account singleSigAccount2 = Account.create();
-        List<Signer> signers = new ArrayList<>();
-        signers.add(AccountSigner.none(singleSigAccount1));
-        signers.add(AccountSigner.calledByEntry(singleSigAccount2));
-        signers.add(AccountSigner.calledByEntry(multiSigAccount));
-
-        Transaction tx = new Transaction(neow,
-                (byte) 0,
-                0x01020304L,
-                0x01020304L,
-                signers,
->>>>>>> beaa1303
+                asList(AccountSigner.calledByEntry(multiSigAccount)),
                 BigInteger.TEN.pow(8).longValue(),
                 1L,
                 new ArrayList<>(),
                 new byte[]{(byte) OpCode.PUSH1.getCode()},
                 new ArrayList<>());
-<<<<<<< HEAD
 
         byte[] dummyBytes = dummyTx.getHashData();
         Sign.SignatureData sig4 = Sign.signMessage(dummyBytes, a4.getECKeyPair());
@@ -518,8 +487,52 @@
                 (byte) 0,
                 0x01020304L,
                 0x01020304L,
-                asList(calledByEntry(multiSigAccount)),
-=======
+                asList(AccountSigner.calledByEntry(multiSigAccount)),
+                BigInteger.TEN.pow(8).longValue(),
+                1L,
+                new ArrayList<>(),
+                new byte[]{(byte) OpCode.PUSH1.getCode()},
+                new ArrayList<>());
+
+        byte[] dummyBytes = dummyTx.getHashData();
+        Sign.SignatureData sig4 = Sign.signMessage(dummyBytes, a4.getECKeyPair());
+        Sign.SignatureData sig5 = Sign.signMessage(dummyBytes, a5.getECKeyPair());
+        Sign.SignatureData sig6 = Sign.signMessage(dummyBytes, a6.getECKeyPair());
+
+        dummyTx.addMultiSigWitness(verifScript, a5, a6, a4);
+        dummyTx.addMultiSigWitness(verifScript, a6, a4, a5);
+
+        Witness expectedMultiSigWitness = Witness.createMultiSigWitness(asList(sig4, sig5, sig6), verifScript);
+        assertThat(dummyTx.getWitnesses(), hasSize(2));
+        assertThat(dummyTx.getWitnesses().get(0), is(expectedMultiSigWitness));
+        assertThat(dummyTx.getWitnesses().get(1), is(expectedMultiSigWitness));
+    }
+
+    @Test
+    public void toContractParameterContextJson() throws IOException, InvalidAlgorithmParameterException,
+            NoSuchAlgorithmException, NoSuchProviderException {
+
+        Neow3j neow = Neow3j.build(new HttpService("http://localhost:40332"), new Neow3jConfig().setNetworkMagic(769));
+
+        ECKeyPair.ECPublicKey pubKey = ECKeyPair.createEcKeyPair().getPublicKey();
+        Account multiSigAccount = Account.createMultiSigAccount(asList(pubKey, pubKey, pubKey), 2);
+        Account singleSigAccount1 = Account.create();
+        Account singleSigAccount2 = Account.create();
+        List<Signer> signers = new ArrayList<>();
+        signers.add(AccountSigner.none(singleSigAccount1));
+        signers.add(AccountSigner.calledByEntry(singleSigAccount2));
+        signers.add(AccountSigner.calledByEntry(multiSigAccount));
+
+        Transaction tx = new Transaction(neow,
+                (byte) 0,
+                0x01020304L,
+                0x01020304L,
+                signers,
+                BigInteger.TEN.pow(8).longValue(),
+                1L,
+                new ArrayList<>(),
+                new byte[]{(byte) OpCode.PUSH1.getCode()},
+                new ArrayList<>());
         Witness acc1witness = Witness.create(tx.getHashData(), singleSigAccount1.getECKeyPair());
         tx.addWitness(acc1witness);
         ContractParametersContext ctx = tx.toContractParametersContext();
@@ -575,33 +588,16 @@
                 0x01020304L,
                 0x01020304L,
                 signers,
->>>>>>> beaa1303
                 BigInteger.TEN.pow(8).longValue(),
                 1L,
                 new ArrayList<>(),
                 new byte[]{(byte) OpCode.PUSH1.getCode()},
                 new ArrayList<>());
-<<<<<<< HEAD
-
-        byte[] dummyBytes = dummyTx.getHashData();
-        Sign.SignatureData sig4 = Sign.signMessage(dummyBytes, a4.getECKeyPair());
-        Sign.SignatureData sig5 = Sign.signMessage(dummyBytes, a5.getECKeyPair());
-        Sign.SignatureData sig6 = Sign.signMessage(dummyBytes, a6.getECKeyPair());
-
-        dummyTx.addMultiSigWitness(verifScript, a5, a6, a4);
-        dummyTx.addMultiSigWitness(verifScript, a6, a4, a5);
-
-        Witness expectedMultiSigWitness = Witness.createMultiSigWitness(asList(sig4, sig5, sig6), verifScript);
-        assertThat(dummyTx.getWitnesses(), hasSize(2));
-        assertThat(dummyTx.getWitnesses().get(0), is(expectedMultiSigWitness));
-        assertThat(dummyTx.getWitnesses().get(1), is(expectedMultiSigWitness));
-=======
         Witness acc1witness = Witness.create(tx.getHashData(), singleSigAccount1.getECKeyPair());
         tx.addWitness(acc1witness);
 
         assertThrows("Cannot handle contract signers", UnsupportedOperationException.class,
                 tx::toContractParametersContext);
->>>>>>> beaa1303
     }
 
 }