package io.neow3j.crypto;

import com.fasterxml.jackson.annotation.JsonValue;
import io.neow3j.constants.NeoConstants;
import io.neow3j.serialization.BinaryReader;
import io.neow3j.serialization.BinaryWriter;
import io.neow3j.serialization.NeoSerializable;
import io.neow3j.serialization.exceptions.DeserializationException;
import io.neow3j.types.Hash160;
import org.bouncycastle.crypto.digests.SHA256Digest;
import org.bouncycastle.crypto.params.ECPrivateKeyParameters;
import org.bouncycastle.crypto.signers.ECDSASigner;
import org.bouncycastle.crypto.signers.HMacDSAKCalculator;
import org.bouncycastle.jcajce.provider.asymmetric.ec.BCECPrivateKey;
import org.bouncycastle.jcajce.provider.asymmetric.ec.BCECPublicKey;
import org.bouncycastle.jce.provider.BouncyCastleProvider;
import org.bouncycastle.math.ec.ECPoint;
import org.bouncycastle.util.BigIntegers;

import java.io.IOException;
import java.math.BigInteger;
import java.security.InvalidAlgorithmParameterException;
import java.security.KeyPair;
import java.security.KeyPairGenerator;
import java.security.NoSuchAlgorithmException;
import java.security.NoSuchProviderException;
import java.security.spec.ECGenParameterSpec;
import java.util.Arrays;
import java.util.Objects;

import static io.neow3j.crypto.SecurityProviderChecker.addBouncyCastle;
import static io.neow3j.script.ScriptBuilder.buildVerificationScript;
import static io.neow3j.utils.Numeric.cleanHexPrefix;
import static io.neow3j.utils.Numeric.hexStringToByteArray;
import static io.neow3j.utils.Numeric.toBytesPadded;
import static io.neow3j.utils.Numeric.toHexStringNoPrefix;
import static java.lang.String.format;

/**
 * Elliptic Curve SECP-256r1 generated key pair.
 */
public class ECKeyPair {

    static {
        addBouncyCastle();
    }

    private final ECPrivateKey privateKey;
    private final ECPublicKey publicKey;

    public ECKeyPair(ECPrivateKey privateKey, ECPublicKey publicKey) {
        if (privateKey == null) {
            throw new IllegalArgumentException("A ECKeyPair cannot be created without a private key.");
        }
        this.privateKey = privateKey;
        this.publicKey = publicKey;
    }

    /**
     * @return the private key of this EC key pair.
     */
    public ECPrivateKey getPrivateKey() {
        return privateKey;
    }

    /**
     * @return the public key of this EC key pair.
     */
    public ECPublicKey getPublicKey() {
        return publicKey;
    }

    /**
     * Constructs the NEO address from this key pair's public key.
     * <p>
     * The address is constructed ad hoc each time this method is called.
     *
     * @return the NEO address of the public key.
     */
    public String getAddress() {
        return getScriptHash().toAddress();
    }

    /**
     * Constructs the script hash from this key pairs public key.
     * <p>
     * The script hash is constructed ad hoc each time this method is called.
     *
     * @return the script hash of the public key.
     */
    public Hash160 getScriptHash() {
        byte[] script = buildVerificationScript(publicKey.getEncoded(true));
        return Hash160.fromScript(script);
    }

    /**
     * Sign a hash with the private key of this key pair.
     *
     * @param messageHash the hash to sign.
     * @return a raw {@link BigInteger} array with the signature.
     */
    public BigInteger[] sign(byte[] messageHash) {
        ECDSASigner signer = new ECDSASigner(new HMacDSAKCalculator(new SHA256Digest()));
        ECPrivateKeyParameters privKey = new ECPrivateKeyParameters(privateKey.getInt(),
                NeoConstants.secp256r1DomainParams());
        signer.init(true, privKey);
        return signer.generateSignature(messageHash);
    }

    /**
     * Sign a hash with the private key of this key pair.
     *
     * @param messageHash the hash to sign.
     * @return an {@link ECDSASignature} of the hash.
     */
    public ECDSASignature signAndGetECDSASignature(byte[] messageHash) {
        BigInteger[] components = sign(messageHash);
        // in bitcoin and ethereum we would/could use .toCanonicalised(), but not in NEO, AFAIK
        return new ECDSASignature(components[0], components[1]);
    }

    /**
     * Sign a hash with the private key of this key pair.
     *
     * @param messageHash the hash to sign.
     * @return a byte array with the canonicalized signature.
     */
    public byte[] signAndGetArrayBytes(byte[] messageHash) {
        BigInteger[] components = sign(messageHash);
        byte[] signature = new byte[64];
        System.arraycopy(BigIntegers.asUnsignedByteArray(32, components[0]), 0, signature, 0, 32);
        System.arraycopy(BigIntegers.asUnsignedByteArray(32, components[1]), 0, signature, 32, 32);
        return signature;
    }

    /**
     * Creates an EC key pair from the given key pair.
     *
     * @param keyPair the key pair.
     * @return the EC key pair.
     */
    public static ECKeyPair create(KeyPair keyPair) {
        BCECPrivateKey privateKey = (BCECPrivateKey) keyPair.getPrivate();
        BCECPublicKey publicKey = (BCECPublicKey) keyPair.getPublic();

        return new ECKeyPair(new ECPrivateKey(privateKey.getD()), new ECPublicKey(publicKey.getQ()));
    }

    /**
     * Creates an EC key pair from a private key.
     *
     * @param privateKey the private key.
     * @return the EC key pair.
     */
    public static ECKeyPair create(ECPrivateKey privateKey) {
        return new ECKeyPair(privateKey, Sign.publicKeyFromPrivate(privateKey));
    }

    /**
     * Creates a secp256r1 EC key pair from the private key.
     *
     * @param privateKey the private key.
     * @return the EC key pair.
     */
    public static ECKeyPair create(BigInteger privateKey) {
        return create(new ECPrivateKey(privateKey));
    }

    /**
     * Creates a secp256r1 EC key pair from the private key.
     *
     * @param privateKey the private key.
     * @return the EC key pair.
     */
    public static ECKeyPair create(byte[] privateKey) {
        return create(new ECPrivateKey(privateKey));
    }

    /**
     * <p>Create a fresh secp256r1 EC keypair.</p>
     *
     * @return the created {@link ECKeyPair}.
     * @throws InvalidAlgorithmParameterException throws if the algorithm parameter used is invalid.
     * @throws NoSuchAlgorithmException           throws if the encryption algorithm is not available in the
     *                                            specified provider.
     * @throws NoSuchProviderException            throws if the provider is not available.
     */
    public static ECKeyPair createEcKeyPair() throws InvalidAlgorithmParameterException, NoSuchAlgorithmException,
            NoSuchProviderException {
        KeyPair keyPair = createSecp256r1KeyPair();
        return create(keyPair);
    }

    private static KeyPair createSecp256r1KeyPair() throws NoSuchProviderException, NoSuchAlgorithmException,
            InvalidAlgorithmParameterException {

        KeyPairGenerator keyPairGenerator = KeyPairGenerator.getInstance("ECDSA", BouncyCastleProvider.PROVIDER_NAME);

        ECGenParameterSpec ecGenParameterSpec = new ECGenParameterSpec("secp256r1");
        keyPairGenerator.initialize(ecGenParameterSpec, SecureRandomUtils.secureRandom());
        return keyPairGenerator.generateKeyPair();
    }

    /**
     * @return the WIF of this ECKeyPair.
     */
    public String exportAsWIF() {
        return WIF.getWIFFromPrivateKey(getPrivateKey().getBytes());
    }

    @Override
    public boolean equals(Object o) {
        if (this == o) {
            return true;
        }
        if (o == null || getClass() != o.getClass()) {
            return false;
        }
        ECKeyPair that = (ECKeyPair) o;
        return Objects.equals(this.privateKey, that.privateKey)
                && Objects.equals(publicKey, that.publicKey);
    }

    @Override
    public int hashCode() {
        int result = privateKey != null ? privateKey.hashCode() : 0;
        result = 31 * result + (publicKey != null ? publicKey.hashCode() : 0);
        return result;
    }

    public static class ECPrivateKey {

        private byte[] privateKey;

        /**
         * Creates a ECPrivateKey instance from the given private key.
         *
         * @param key the private key.
         */
        public ECPrivateKey(BigInteger key) {
            if (key.toString(16).length() > NeoConstants.PRIVATE_KEY_SIZE * 2) {
                throw new IllegalArgumentException("Private key must fit into" + NeoConstants.PRIVATE_KEY_SIZE
                        + " bytes, but required " + key.toString(16).length() / 2 + "bytes.");
            }
            this.privateKey = toBytesPadded(key, NeoConstants.PRIVATE_KEY_SIZE);
        }

        /**
         * Creates a ECPrivateKey instance from the given private key. The bytes are interpreted as a positive
         * integer (not two's complement) in big-endian ordering.
         *
         * @param key the key's bytes.
         */
        public ECPrivateKey(byte[] key) {
            if (key.length != NeoConstants.PRIVATE_KEY_SIZE) {
                throw new IllegalArgumentException("Private key byte array must have length of "
                        + NeoConstants.PRIVATE_KEY_SIZE + " but had length " + key.length);
            }
            this.privateKey = key;
        }

        /**
         * @return this private key as an integer.
         */
        public BigInteger getInt() {
            return new BigInteger(1, this.privateKey);
        }

        /**
         * @return this private key as a byte array in big-endian order (not in two's complement).
         */
        public byte[] getBytes() {
            return this.privateKey;
        }

        /**
         * Overwrites the private key with zeros.
         * <p>
         * If this private key was generated from a byte array, that input array will be overwritten because this
         * private key simply holds a reference to that input byte array.
         */
        public void erase() {
            for (int i = 0; i < privateKey.length; i++) {
                this.privateKey[i] = 0;
            }
        }

        @Override
        public boolean equals(Object o) {
            if (this == o) {
                return true;
            }
            if (o == null || getClass() != o.getClass()) {
                return false;
            }
            ECPrivateKey that = (ECPrivateKey) o;
            return Arrays.equals(privateKey, that.privateKey);
        }

        @Override
        public int hashCode() {
            return Arrays.hashCode(this.privateKey);
        }

    }

    public static class ECPublicKey extends NeoSerializable implements Comparable<ECPublicKey> {

        private ECPoint ecPoint;

        public ECPublicKey() {
        }

        /**
         * Creates a new instance from the given encoded public key in hex format. The public key must be encoded as
         * defined in section 2.3.3 of <a href="http://www.secg.org/sec1-v2.pdf">SEC1</a>.
         * It can be in compressed or uncompressed format.
         * <p>
         * Assumes the public key EC point is from the secp256r1 named curve.
         *
         * @param publicKey the public key in hex format.
         */
        public ECPublicKey(String publicKey) {
            this(hexStringToByteArray(cleanHexPrefix(publicKey)));
        }

        /**
         * Creates a new {@link ECPublicKey} based on an EC point ({@link ECPoint}).
         *
         * @param ecPoint the EC point (x,y) to construct the public key.
         */
        public ECPublicKey(ECPoint ecPoint) {
            if (!ecPoint.getCurve().equals(NeoConstants.secp256r1CurveParams().getCurve())) {
                throw new IllegalArgumentException("Given EC point is not of the required curve.");
            }
            this.ecPoint = ecPoint;
        }

        /**
         * Creates a new instance from the given encoded public key. The public key must be encoded as defined in
         * section 2.3.3 of <a href="http://www.secg.org/sec1-v2.pdf">SEC1</a>.
         * It can be in compressed or uncompressed format.
         * <p>
         * Assumes the public key EC point is from the secp256r1 named curve.
         *
         * @param publicKey the public key.
         */
        public ECPublicKey(byte[] publicKey) {
<<<<<<< HEAD
=======
            if (publicKey.length != NeoConstants.PUBLIC_KEY_SIZE) {
                throw new IllegalArgumentException(
                        format("Public key must be %s bytes long but was %s bytes.", NeoConstants.PUBLIC_KEY_SIZE,
                                publicKey.length));
            }
>>>>>>> 72524696
            this.ecPoint = NeoConstants.secp256r1CurveParams().getCurve().decodePoint(publicKey);
        }

        /**
         * Creates a new instance from the given encoded public key. The public key must be encoded as defined in
         * section 2.3.3 of <a href="http://www.secg.org/sec1-v2.pdf">SEC1</a>.
         * It can be in compressed or uncompressed format.
         *
         * @param publicKey the public key.
         */
        public ECPublicKey(BigInteger publicKey) {
            this(toBytesPadded(publicKey, NeoConstants.PUBLIC_KEY_SIZE_COMPRESSED));
        }

        /**
         * Gets this public key's elliptic curve point encoded as defined in section 2.3.3 of
         * <a href="http://www.secg.org/sec1-v2.pdf">SEC1</a>.
         *
         * @param compressed if the EC point should be encoded in compressed or uncompressed format.
         * @return the encoded public key.
         */
        public byte[] getEncoded(boolean compressed) {
            return ecPoint.getEncoded(compressed);
        }

        /**
         * Gets this public key's elliptic curve point encoded as defined in section 2.3.3 of
         * <a href="http://www.secg.org/sec1-v2.pdf">SEC1</a> in compressed format as hexadecimal.
         *
         * @return the encoded public key in compressed format as hexadecimal without a prefix.
         */
        @JsonValue
        public String getEncodedCompressedHex() {
            return toHexStringNoPrefix(getEncoded(true));
        }

        /**
         * @return the EC point of this public key.
         */
        public ECPoint getECPoint() {
            return this.ecPoint;
        }

        /**
         * Deserializes an EC point, which is assumed to be on the secp256r1 curve.
         *
         * @param reader the binary reader to read bytes from.
         * @throws DeserializationException if an error occurs while deserialization.
         */
        @Override
        public void deserialize(BinaryReader reader) throws DeserializationException {
            try {
                ecPoint = NeoConstants.secp256r1CurveParams().getCurve()
                        .decodePoint(reader.readBytes(NeoConstants.PUBLIC_KEY_SIZE_COMPRESSED));
            } catch (IOException e) {
                throw new DeserializationException();
            }
        }

        @Override
        public void serialize(BinaryWriter writer) throws IOException {
            writer.write(getEncoded(true));
        }

        @Override
        public int getSize() {
            return this.ecPoint.isInfinity() ? 1 : NeoConstants.PUBLIC_KEY_SIZE_COMPRESSED;
        }

        @Override
        public boolean equals(Object o) {
            if (this == o) {
                return true;
            }
            if (o == null || getClass() != o.getClass()) {
                return false;
            }
            ECPublicKey that = (ECPublicKey) o;
            return Objects.equals(this.ecPoint, that.ecPoint);
        }

        @Override
        public int hashCode() {
            return ecPoint.hashCode();
        }

        @Override
        public int compareTo(ECPublicKey o) {
            if (this.equals(o)) {
                return 0;
            }
            int comparedXCoord = this.getECPoint().getXCoord().toBigInteger()
                    .compareTo(o.getECPoint().getXCoord().toBigInteger());
            if (comparedXCoord != 0) {
                return comparedXCoord;
            }
            return this.getECPoint().getYCoord().toBigInteger()
                    .compareTo(o.getECPoint().getYCoord().toBigInteger());
        }

        @Override
        public String toString() {
            return "ECPublicKey{" + getEncodedCompressedHex() + "}";
        }

    }

}<|MERGE_RESOLUTION|>--- conflicted
+++ resolved
@@ -34,7 +34,6 @@
 import static io.neow3j.utils.Numeric.hexStringToByteArray;
 import static io.neow3j.utils.Numeric.toBytesPadded;
 import static io.neow3j.utils.Numeric.toHexStringNoPrefix;
-import static java.lang.String.format;
 
 /**
  * Elliptic Curve SECP-256r1 generated key pair.
@@ -346,14 +345,6 @@
          * @param publicKey the public key.
          */
         public ECPublicKey(byte[] publicKey) {
-<<<<<<< HEAD
-=======
-            if (publicKey.length != NeoConstants.PUBLIC_KEY_SIZE) {
-                throw new IllegalArgumentException(
-                        format("Public key must be %s bytes long but was %s bytes.", NeoConstants.PUBLIC_KEY_SIZE,
-                                publicKey.length));
-            }
->>>>>>> 72524696
             this.ecPoint = NeoConstants.secp256r1CurveParams().getCurve().decodePoint(publicKey);
         }
 
