package io.neow3j.protocol;

import static io.neow3j.contract.ContractParameter.hash160;
import static io.neow3j.protocol.IntegrationTestHelper.ACCOUNT_1_ADDRESS;
import static io.neow3j.protocol.IntegrationTestHelper.ACCOUNT_2_ADDRESS;
import static io.neow3j.protocol.IntegrationTestHelper.NEO_HASH;
import static io.neow3j.protocol.IntegrationTestHelper.NODE_WALLET_PASSWORD;
import static io.neow3j.protocol.IntegrationTestHelper.NODE_WALLET_PATH;
import static io.neow3j.protocol.IntegrationTestHelper.VM_STATE_HALT;
import static io.neow3j.protocol.IntegrationTestHelper.setupPrivateNetContainer;
import static org.hamcrest.Matchers.is;
import static org.junit.Assert.assertNotNull;
import static org.junit.Assert.assertNull;
import static org.junit.Assert.assertThat;
import static org.junit.Assert.assertTrue;

import io.neow3j.contract.Hash160;
import io.neow3j.protocol.core.methods.response.NeoApplicationLog.Execution;
import io.neow3j.protocol.core.methods.response.NeoSendFrom;
import io.neow3j.protocol.core.methods.response.NeoSendMany;
import io.neow3j.protocol.core.methods.response.NeoSendRawTransaction;
import io.neow3j.protocol.core.methods.response.NeoSendRawTransaction.RawTransaction;
import io.neow3j.protocol.core.methods.response.NeoSendToAddress;
import io.neow3j.protocol.core.methods.response.NeoSubmitBlock;
import io.neow3j.protocol.core.methods.response.Transaction;
import io.neow3j.protocol.core.methods.response.TransactionSendAsset;
import io.neow3j.protocol.http.HttpService;
import io.neow3j.utils.Await;
import java.io.IOException;
import java.util.Arrays;
import org.junit.Before;
import org.junit.Ignore;
import org.junit.Rule;
import org.junit.Test;
import org.testcontainers.containers.GenericContainer;

// This test class spins up a new private net container for each test. This consumes a lot of time
// but allows the tests to make changes without interfering with each other.
public class Neow3jWriteIntegrationTest {

    private static final String NEO_TOKEN_HASH = "0xf61eebf573ea36593fd43aa150c055ad7906ab83";

    // Before the tests 5 NEO is sent to the RECIPIENT_1 address.
    // wif KxwrYazXiCdK33JEddpwHbXTpAYyhXC1YyC4SXTVF6GLRPBuVBFb
    private static final String RECIPIENT_1 = "NhixBNjEBvgyk18RzuXJt1T3BpqgAwANSA";
    // wif KzreXMT3AtLEYpqpZB9VPiw7RB75T3jGZ6cY6pv9QY2Sjqihv7M8
    protected static final String RECIPIENT_2 = "NdUQqdbzHTxyGMUDRhKBbPUbSu2HMLKBfN";

    protected static final int INVALID_PARAMS_CODE = -32602;
    protected static final String INVALID_PARAMS_MESSAGE = "Invalid params";

    private Neow3j neow3j;

    @Rule
    public GenericContainer<?> privateNetContainer = setupPrivateNetContainer();

    @Before
    public void setUp() throws IOException {
        neow3j = Neow3j.build(new HttpService(
                IntegrationTestHelper.getNodeUrl(privateNetContainer)));
        // open the wallet for JSON-RPC calls
        neow3j.openWallet(NODE_WALLET_PATH, NODE_WALLET_PASSWORD).send();
        // ensure that the wallet with NEO/GAS is initialized for the tests
        Await.waitUntilOpenWalletHasBalanceGreaterThanOrEqualTo(
                "1", new Hash160(NEO_TOKEN_HASH), neow3j);
    }

    @Test
    public void testSendRawTransaction() throws IOException {
        NeoSendRawTransaction sendRawTransaction = neow3j.sendRawTransaction(
                "000b0a96844a959800000000002ac312000000000081160000017afd203255cb2972bd0a6a827e74e387ed322bec0100550b120c14dc84704b8283397326095c0b4e9662282c3a73190c147afd203255cb2972bd0a6a827e74e387ed322bec14c00c087472616e736665720c14b6720fef7e7eb73f25afb470f587997ce3e2460a41627d5b5201420c40a4ccb42bb7ed4a7217a204b836f372aa33c33e93b123e061805c064b23269bd5acadde1d10c60d83e74605def6a3f3d9a53d94e63b299ebb2388e1bbb779a1e52b110c2102163946a133e3d2e0d987fb90cb01b060ed1780f1718e2da28edf13b965fd2b60110b41138defaf")
                .send();

        RawTransaction rawTx = sendRawTransaction.getSendRawTransaction();
        String hash = rawTx.getHash();
        assertNotNull(hash);
    }

    @Ignore("Future work, act as a consensus to submit blocks.")
    @Test
    public void testSubmitBlock() throws IOException {
        NeoSubmitBlock submitBlock = neow3j
                .submitBlock("")
                .send();
        Boolean getSubmitBlock = submitBlock.getSubmitBlock();

        assertTrue(getSubmitBlock);
    }

    // SmartContract Methods

    // Wallet Methods

    @Test
    public void testSendFrom() throws IOException {
        NeoSendFrom sendFrom = neow3j.sendFrom(ACCOUNT_1_ADDRESS, NEO_HASH, RECIPIENT_1, "10")
                .send();
        Transaction tx = sendFrom.getSendFrom();

        assertNotNull(tx);
        assertNotNull(tx.getHash());
        assertThat(tx.getSender(), is(ACCOUNT_1_ADDRESS));
    }

    @Test
    public void testSendFrom_TransactionSendAsset() throws IOException {
        TransactionSendAsset txSendAsset = new TransactionSendAsset(NEO_HASH, "10", RECIPIENT_1);
        NeoSendFrom sendFrom = neow3j.sendFrom(ACCOUNT_1_ADDRESS, txSendAsset).send();
        Transaction tx = sendFrom.getSendFrom();

        assertNotNull(tx);
        assertNotNull(tx.getHash());
        assertThat(tx.getSender(), is(ACCOUNT_1_ADDRESS));
    }

    @Test
    public void testSendMany() throws IOException {
        NeoSendMany sendMany = neow3j.sendMany(
                Arrays.asList(
                        new TransactionSendAsset(NEO_HASH, "100", RECIPIENT_1),
                        new TransactionSendAsset(NEO_HASH, "10", RECIPIENT_2)
                )
        ).send();

        assertNotNull(sendMany.getSendMany());
        Transaction tx = sendMany.getSendMany();

        assertNotNull(tx.getHash());
        assertNotNull(tx.getNonce());
        assertThat(tx.getSender(), is(ACCOUNT_2_ADDRESS));
    }

    @Test
    public void testSendManyWithFrom() throws IOException {
        NeoSendMany response = neow3j.sendMany(
                ACCOUNT_1_ADDRESS,
                Arrays.asList(
                        new TransactionSendAsset(NEO_HASH, "100", RECIPIENT_1),
                        new TransactionSendAsset(NEO_HASH, "10", RECIPIENT_2)
                )
        ).send();

        assertNotNull(response.getSendMany());
        Transaction tx = response.getSendMany();
        assertThat(tx.getSender(), is(ACCOUNT_1_ADDRESS));

        Await.waitUntilTransactionIsExecuted(response.getSendMany().getHash(), neow3j);
        Execution execution = neow3j.getApplicationLog(response.getSendMany().getHash())
                .send().getApplicationLog().getExecutions().get(0);
        assertThat(execution.getState(), is(VM_STATE_HALT));

        Hash160 recipient2Hash160 = Hash160.fromAddress(RECIPIENT_2);
        assertThat(neow3j.invokeFunction(
<<<<<<< HEAD
                NEO_HASH, "balanceOf", Arrays.asList(hash160(recipient2ScriptHash)))
                        .send().getInvocationResult().getStack().get(0).getInteger().intValue(),
=======
                NEO_HASH, "balanceOf", Arrays.asList(hash160(recipient2Hash160)))
                        .send().getInvocationResult().getStack().get(0)
                        .asInteger().getValue().intValue(),
>>>>>>> a9d97c81
                is(10));
    }

    @Test
    public void testSendMany_Empty_Transaction() throws IOException {
        NeoSendMany sendMany = neow3j.sendMany(
                Arrays.asList()).send();

        assertNull(sendMany.getSendMany());
        assertNotNull(sendMany.getError());
        assertThat(sendMany.getError().getCode(), is(INVALID_PARAMS_CODE));
        assertThat(sendMany.getError().getMessage(), is(INVALID_PARAMS_MESSAGE));
    }

    @Test
    public void testSendToAddress() throws IOException {
        NeoSendToAddress sendToAddress = neow3j.sendToAddress(NEO_HASH, RECIPIENT_1, "10")
                .send();
        Transaction tx = sendToAddress.getSendToAddress();

        assertNotNull(tx);
    }

    @Test
    public void testSendToAddress_TransactionSendAsset() throws IOException {
        TransactionSendAsset transactionSendAsset = new TransactionSendAsset(NEO_HASH, "10",
                RECIPIENT_1);
        NeoSendToAddress sendToAddress = neow3j.sendToAddress(transactionSendAsset).send();
        Transaction tx = sendToAddress.getSendToAddress();

        assertNotNull(tx);
    }
}<|MERGE_RESOLUTION|>--- conflicted
+++ resolved
@@ -1,4 +1,25 @@
 package io.neow3j.protocol;
+
+import io.neow3j.contract.Hash160;
+import io.neow3j.protocol.core.methods.response.NeoApplicationLog.Execution;
+import io.neow3j.protocol.core.methods.response.NeoSendFrom;
+import io.neow3j.protocol.core.methods.response.NeoSendMany;
+import io.neow3j.protocol.core.methods.response.NeoSendRawTransaction;
+import io.neow3j.protocol.core.methods.response.NeoSendRawTransaction.RawTransaction;
+import io.neow3j.protocol.core.methods.response.NeoSendToAddress;
+import io.neow3j.protocol.core.methods.response.NeoSubmitBlock;
+import io.neow3j.protocol.core.methods.response.Transaction;
+import io.neow3j.protocol.core.methods.response.TransactionSendAsset;
+import io.neow3j.protocol.http.HttpService;
+import io.neow3j.utils.Await;
+import org.junit.Before;
+import org.junit.Ignore;
+import org.junit.Rule;
+import org.junit.Test;
+import org.testcontainers.containers.GenericContainer;
+
+import java.io.IOException;
+import java.util.Arrays;
 
 import static io.neow3j.contract.ContractParameter.hash160;
 import static io.neow3j.protocol.IntegrationTestHelper.ACCOUNT_1_ADDRESS;
@@ -13,26 +34,6 @@
 import static org.junit.Assert.assertNull;
 import static org.junit.Assert.assertThat;
 import static org.junit.Assert.assertTrue;
-
-import io.neow3j.contract.Hash160;
-import io.neow3j.protocol.core.methods.response.NeoApplicationLog.Execution;
-import io.neow3j.protocol.core.methods.response.NeoSendFrom;
-import io.neow3j.protocol.core.methods.response.NeoSendMany;
-import io.neow3j.protocol.core.methods.response.NeoSendRawTransaction;
-import io.neow3j.protocol.core.methods.response.NeoSendRawTransaction.RawTransaction;
-import io.neow3j.protocol.core.methods.response.NeoSendToAddress;
-import io.neow3j.protocol.core.methods.response.NeoSubmitBlock;
-import io.neow3j.protocol.core.methods.response.Transaction;
-import io.neow3j.protocol.core.methods.response.TransactionSendAsset;
-import io.neow3j.protocol.http.HttpService;
-import io.neow3j.utils.Await;
-import java.io.IOException;
-import java.util.Arrays;
-import org.junit.Before;
-import org.junit.Ignore;
-import org.junit.Rule;
-import org.junit.Test;
-import org.testcontainers.containers.GenericContainer;
 
 // This test class spins up a new private net container for each test. This consumes a lot of time
 // but allows the tests to make changes without interfering with each other.
@@ -151,14 +152,8 @@
 
         Hash160 recipient2Hash160 = Hash160.fromAddress(RECIPIENT_2);
         assertThat(neow3j.invokeFunction(
-<<<<<<< HEAD
-                NEO_HASH, "balanceOf", Arrays.asList(hash160(recipient2ScriptHash)))
-                        .send().getInvocationResult().getStack().get(0).getInteger().intValue(),
-=======
-                NEO_HASH, "balanceOf", Arrays.asList(hash160(recipient2Hash160)))
-                        .send().getInvocationResult().getStack().get(0)
-                        .asInteger().getValue().intValue(),
->>>>>>> a9d97c81
+                NEO_HASH, "balanceOf", Arrays.asList(hash160(recipient2Hash160))).send()
+                        .getInvocationResult().getStack().get(0).getInteger().intValue(),
                 is(10));
     }
 
