--- conflicted
+++ resolved
@@ -1,5 +1,6 @@
 package io.neow3j.protocol;
 
+import static io.neow3j.TestProperties.gasTokenHash;
 import static io.neow3j.TestProperties.neoTokenHash;
 import static io.neow3j.contract.ContractParameter.hash160;
 import static io.neow3j.contract.ContractParameter.integer;
@@ -15,12 +16,7 @@
 import static io.neow3j.protocol.IntegrationTestHelper.VM_STATE_HALT;
 import static io.neow3j.protocol.IntegrationTestHelper.getNodeUrl;
 import static io.neow3j.protocol.IntegrationTestHelper.setupPrivateNetContainer;
-<<<<<<< HEAD
-=======
-import static io.neow3j.protocol.TestProperties.gasTokenHash;
-import static io.neow3j.protocol.TestProperties.neoTokenHash;
 import static io.neow3j.transaction.Signer.calledByEntry;
->>>>>>> 1e6da4df
 import static java.util.Collections.singletonList;
 import static org.hamcrest.Matchers.empty;
 import static org.hamcrest.Matchers.greaterThan;
@@ -400,7 +396,6 @@
         assertThat(manifest1.getPermissions().get(0).getMethods().get(0), is("*"));
         assertThat(manifest1.getTrusts(), hasSize(0));
         assertNull(manifest1.getExtra());
-        assertThat(contractState1.getActiveBlockIndex(), is(0));
 
         ContractState contractState8 = nativeContracts.get(7);
         assertThat(contractState8.getId(), is(-8));
@@ -439,7 +434,6 @@
         assertThat(manifest8.getPermissions().get(0).getMethods().get(0), is("*"));
         assertThat(manifest8.getTrusts(), hasSize(0));
         assertNull(manifest8.getExtra());
-        assertThat(contractState8.getActiveBlockIndex(), is(0));
     }
 
     @Test
