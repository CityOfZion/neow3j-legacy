package io.neow3j.protocol;

import static io.neow3j.contract.ContractParameter.hash160;
import static io.neow3j.contract.ContractParameter.integer;
import static io.neow3j.protocol.IntegrationTestHelper.ACCOUNT_1_ADDRESS;
import static io.neow3j.protocol.IntegrationTestHelper.ACCOUNT_1_WIF;
import static io.neow3j.protocol.IntegrationTestHelper.GAS_HASH;
import static io.neow3j.protocol.IntegrationTestHelper.GAS_HASH_STRING;
import static io.neow3j.protocol.IntegrationTestHelper.NEO_HASH;
import static io.neow3j.protocol.IntegrationTestHelper.NEO_HASH_STRING;
import static io.neow3j.protocol.IntegrationTestHelper.NEO_TOTAL_SUPPLY;
import static io.neow3j.protocol.IntegrationTestHelper.NODE_WALLET_PASSWORD;
import static io.neow3j.protocol.IntegrationTestHelper.NODE_WALLET_PATH;
import static io.neow3j.protocol.IntegrationTestHelper.VM_STATE_HALT;
import static io.neow3j.protocol.IntegrationTestHelper.getNodeUrl;
import static io.neow3j.protocol.IntegrationTestHelper.setupPrivateNetContainer;
import static java.util.Collections.singletonList;
import static org.hamcrest.Matchers.empty;
import static org.hamcrest.Matchers.greaterThan;
import static org.hamcrest.Matchers.greaterThanOrEqualTo;
import static org.hamcrest.Matchers.hasSize;
import static org.hamcrest.Matchers.instanceOf;
import static org.hamcrest.Matchers.is;
import static org.hamcrest.Matchers.isEmptyOrNullString;
import static org.hamcrest.Matchers.isEmptyString;
import static org.hamcrest.Matchers.isOneOf;
import static org.hamcrest.Matchers.lessThanOrEqualTo;
import static org.hamcrest.Matchers.not;
import static org.hamcrest.Matchers.notNullValue;
import static org.hamcrest.Matchers.nullValue;
import static org.junit.Assert.assertFalse;
import static org.junit.Assert.assertNotNull;
import static org.junit.Assert.assertNull;
import static org.junit.Assert.assertThat;
import static org.junit.Assert.assertTrue;

import io.neow3j.contract.ContractParameter;
import io.neow3j.contract.Hash160;
import io.neow3j.contract.Hash256;
import io.neow3j.model.types.ContractParameterType;
import io.neow3j.model.types.StackItemType;
import io.neow3j.protocol.core.BlockParameterIndex;
import io.neow3j.protocol.core.methods.response.ContractManifest;
import io.neow3j.protocol.core.methods.response.ContractManifest.ContractABI;
import io.neow3j.protocol.core.methods.response.ContractManifest.ContractABI.ContractEvent;
import io.neow3j.protocol.core.methods.response.ContractManifest.ContractABI.ContractMethod;
import io.neow3j.protocol.core.methods.response.ContractManifest.ContractPermission;
import io.neow3j.protocol.core.methods.response.ContractNef;
import io.neow3j.protocol.core.methods.response.InvocationResult;
import io.neow3j.protocol.core.methods.response.NeoAddress;
import io.neow3j.protocol.core.methods.response.NeoApplicationLog;
import io.neow3j.protocol.core.methods.response.NeoBlock;
import io.neow3j.protocol.core.methods.response.NeoGetContractState.ContractState;
import io.neow3j.protocol.core.methods.response.NeoGetMemPool.MemPoolDetails;
import io.neow3j.protocol.core.methods.response.NeoGetNep17Balances.Balances;
import io.neow3j.protocol.core.methods.response.NeoGetNep17Transfers;
import io.neow3j.protocol.core.methods.response.NeoGetNep17Transfers.Nep17TransferWrapper;
import io.neow3j.protocol.core.methods.response.NeoGetNextBlockValidators.Validator;
import io.neow3j.protocol.core.methods.response.NeoGetPeers.Peers;
import io.neow3j.protocol.core.methods.response.NeoGetUnclaimedGas.GetUnclaimedGas;
import io.neow3j.protocol.core.methods.response.NeoGetVersion;
import io.neow3j.protocol.core.methods.response.NeoListPlugins.Plugin;
import io.neow3j.protocol.core.methods.response.NeoNetworkFee;
import io.neow3j.protocol.core.methods.response.NeoSendToAddress;
import io.neow3j.protocol.core.methods.response.NeoValidateAddress;
import io.neow3j.protocol.core.methods.response.StackItem;
import io.neow3j.protocol.core.methods.response.Transaction;
import io.neow3j.protocol.http.HttpService;
import io.neow3j.transaction.Signer;
import io.neow3j.transaction.WitnessScope;
import io.neow3j.utils.Await;

import java.io.IOException;
import java.math.BigInteger;
import java.util.Arrays;
import java.util.Calendar;
import java.util.List;

import org.junit.BeforeClass;
import org.junit.ClassRule;
import org.junit.Test;
import org.testcontainers.containers.GenericContainer;

// This test class uses a static container which is started once for the whole class and reused in
// every test. Therefore only tests that don't need a new and clean blockchain should be added here.
public class Neow3jReadOnlyIntegrationTest {

    private static final String NEO_TOKEN_HASH = "0xf61eebf573ea36593fd43aa150c055ad7906ab83";
    private static final String GAS_TOKEN_NAME = "GasToken";

    // Information about the transaction that is sent after starting the node.
    private static Hash256 txHashNeoTransfer;
    private static String txHashNeoTransferAsString;
    private static Hash256 txHashGasTransfer;

    private static final String TX_GAS_CONSUMED = "9999540";
    private static final long TX_BLOCK_IDX = 2L;
    private static final int TX_HASH_LENGTH_WITH_PREFIX = 66;
    private static final int TX_VERSION = 0;
    private static final String TX_SCRIPT_NEO_TRANSFER =
            "CwHECQwUbazId3tftsqZsILCa3hs63feRfAMFHr9IDJVyylyvQpqgn5044ftMivsFMAfDAh0cmFuc2ZlcgwUg6sGea1VwFChOtQ/WTbqc/XrHvZBYn1bUjk=";
    private static final String TX_SCRIPT_GAS_TRANSFER =
            "CwMA6HZIFwAAAAwUbazId3tftsqZsILCa3hs63feRfAMFHr9IDJVyylyvQpqgn5044ftMivsFMAfDAh0cmFuc2ZlcgwUKLOtq3Jp+cIYHbPLdB6/VRkw4nBBYn1bUjk=";
    private static final String TX_AMOUNT_NEO = "2500";
    private static final String TX_AMOUNT_GAS = "1000";
    // wif KzQMj6by8e8RaL6W2oaqbn2XMKnM7gueSEVUF4Fwg9LmDWuojqKb
    private static final String TX_RECIPIENT_1 = "NVuspqtyaV92cDo7SQdiYDCMvPUEZ3Ys3f";
    private static final int TX_LENGTH = 508;

    private static final String CALC_NETWORK_FEE_TX =
            "005815ca1700c0030000000000ebc403000000000037170000017afd203255cb2972bd0a6a827e74e387ed322bec0100560c00120c14dc84704b8283397326095c0b4e9662282c3a73190c147afd203255cb2972bd0a6a827e74e387ed322bec14c00c087472616e736665720c14b6720fef7e7eb73f25afb470f587997ce3e2460a41627d5b5201420c40a969322ebce6b9a5746005453e4c657c175403399a8ce23a1e550c64997ca23b65297ea68242e3675dc7aceec135e9f0d0e80b3d2d40e1db6b7946c1f7c86c602b110c2102163946a133e3d2e0d987fb90cb01b060ed1780f1718e2da28edf13b965fd2b60110b41138defaf";

    protected static final String APPLICATION_LOG_TRIGGER = "Application";

    // Invoke function variables
    protected static final String INVOKE_SYMBOL = "symbol";
    protected static final String INVOKE_BALANCE = "balanceOf";

    protected static final String UNCLAIMED_GAS = "99997500";

    // The address that is imported to the wallet.
    protected static final String IMPORT_ADDRESS_WIF =
            "L3ijcgFEaNvR5nYYHuMNLtCc8e5Qwerj9qe6VUHNkF74GkUZtiD8";
    protected static final String IMPORT_ADDRESS = "NcVYTbDRzThKUFxEvjA4nPDn1nVpBK5CVH";
    // The address from which account 2 receives GAS when sending NEO to the recipient address.
    protected static final String TX_GAS_ADDRESS = "NKuyBkoGdZZSLyPbJEetheRhMjeznFZszf";
    protected static final String TX_GAS_AMOUNT_EXPECTED = "100000000";

    protected static final long BLOCK_0_IDX = 0;
    protected static final String BLOCK_0_HASH_STRING =
            "0xfd502bea5e3badbdfcedde3bf7e59330440fe1ba8b079dd1b18aaa9257848c59";
    private static final Hash256 BLOCK_0_HASH = new Hash256(BLOCK_0_HASH_STRING);
    protected static final String BLOCK_0_HEADER_RAW_STRING =
            "AAAAAAAAAAAAAAAAAAAAAAAAAAAAAAAAAAAAAAAAAAAAAAAAVWHgUp8gG/opUbVeYsix9tm7/OLPI0Hiue25Q3blOFCI6hnvVQEAAAAAAAB6/SAyVcspcr0KaoJ+dOOH7TIr7AEAAREA";
    protected static final String BLOCK_0_RAW_STRING =
            "AAAAAAAAAAAAAAAAAAAAAAAAAAAAAAAAAAAAAAAAAAAAAAAAVWHgUp8gG/opUbVeYsix9tm7/OLPI0Hiue25Q3blOFCI6hnvVQEAAAAAAAB6/SAyVcspcr0KaoJ+dOOH7TIr7AEAAREBAB2sK3wAAAAA";

    // wif KxwrYazXiCdK33JEddpwHbXTpAYyhXC1YyC4SXTVF6GLRPBuVBFb
    private static final String RECIPIENT = "NhixBNjEBvgyk18RzuXJt1T3BpqgAwANSA";

    protected static Neow3j neow3j;

    @ClassRule
    public static GenericContainer<?> privateNetContainer = setupPrivateNetContainer();

    private static final String NEXT_VALIDATORS_PREFIX = "0e";

    @BeforeClass
    public static void setUp() throws Exception {
        neow3j = Neow3j.build(new HttpService(getNodeUrl(privateNetContainer)));
        // open the wallet for JSON-RPC calls
        getNeow3j().openWallet(NODE_WALLET_PATH, NODE_WALLET_PASSWORD).send();
        // ensure that the wallet with NEO/GAS is initialized for the tests
        Await.waitUntilOpenWalletHasBalanceGreaterThanOrEqualTo(
                "1", new Hash160(NEO_TOKEN_HASH), getNeow3j());
        // make a transaction that can be used for the tests
        txHashNeoTransfer = transferNeo(TX_RECIPIENT_1, TX_AMOUNT_NEO);
        txHashNeoTransferAsString = txHashNeoTransfer.toString();
        txHashGasTransfer = transferGas(TX_RECIPIENT_1, TX_AMOUNT_GAS);
    }

    private static Hash256 transferNeo(String toAddress, String amount) throws IOException {
        NeoSendToAddress send = getNeow3j()
                .sendToAddress(NEO_HASH_STRING, toAddress, amount)
                .send();
        Hash256 txHash = send.getSendToAddress().getHash();
        // ensure that the transaction is sent
        Await.waitUntilTransactionIsExecuted(txHash, getNeow3j());
        return txHash;
    }

    private static Hash256 transferGas(String toAddress, String amount) throws IOException {
        NeoSendToAddress send = getNeow3j()
                .sendToAddress(GAS_HASH_STRING, toAddress, amount)
                .send();
        Hash256 txHash = send.getSendToAddress().getHash();
        // ensure that the transaction is sent
        Await.waitUntilTransactionIsExecuted(txHash, getNeow3j());
        return txHash;
    }

    private static Neow3j getNeow3j() {
        return neow3j;
    }

    @Test
    public void testGetBestBlockHash() throws IOException {
        Hash256 blockHash = getNeow3j()
                .getBestBlockHash()
                .send()
                .getBlockHash();

        assertNotNull(blockHash);
        assertThat(blockHash, instanceOf(Hash256.class));
    }

    @Test
    public void testGetBlock_Index() throws IOException {
        NeoBlock block = getNeow3j()
                .getBlock(new BlockParameterIndex(BLOCK_0_IDX), false)
                .send()
                .getBlock();

        assertNotNull(block);
        assertThat(block.getIndex(), is(BLOCK_0_IDX));
        assertNull(block.getTransactions());
    }

    @Test
    public void testGetBlock_Index_fullTransactionObjects() throws IOException {
        NeoBlock block = getNeow3j()
                .getBlock(new BlockParameterIndex(BLOCK_0_IDX), true)
                .send()
                .getBlock();

        assertNotNull(block);
        assertThat(block.getIndex(), is(BLOCK_0_IDX));
        assertNotNull(block.getTransactions());
        assertThat(block.getTransactions(), hasSize(0));
    }

    @Test
    public void testGetBlock_Hash_fullTransactionObjects() throws IOException {
        NeoBlock block = getNeow3j()
                .getBlock(BLOCK_0_HASH_STRING, true)
                .send()
                .getBlock();

        assertNotNull(block);
        assertThat(block.getIndex(), greaterThanOrEqualTo(BLOCK_0_IDX));
        assertNotNull(block.getTransactions());
        assertTrue(block.getTransactions().isEmpty());
    }

    @Test
    public void testGetRawBlock_Index() throws IOException {
        String rawBlock = getNeow3j()
                .getRawBlock(new BlockParameterIndex(BLOCK_0_IDX))
                .send()
                .getRawBlock();

        assertThat(rawBlock, is(BLOCK_0_RAW_STRING));
    }

    @Test
    public void testGetRawBlock_Hash() throws IOException {
        String rawBlock = getNeow3j()
                .getRawBlock(BLOCK_0_HASH_STRING)
                .send()
                .getRawBlock();

        assertThat(rawBlock, is(BLOCK_0_RAW_STRING));
    }

    @Test
    public void testGetBlockHeaderCount() throws IOException {
        BigInteger count = getNeow3j()
                .getBlockHeaderCount()
                .send()
                .getCount();

        assertNotNull(count);
        assertThat(count, greaterThan(BigInteger.valueOf(0)));
    }

    @Test
    public void testGetBlockCount() throws IOException {
        BigInteger blockIndex = getNeow3j()
                .getBlockCount()
                .send()
                .getBlockIndex();

        assertNotNull(blockIndex);
        assertThat(blockIndex, greaterThan(BigInteger.valueOf(0)));
    }

    @Test
    public void testGetBlockHash() throws IOException {
        Hash256 blockHash = getNeow3j()
                .getBlockHash(new BlockParameterIndex(1))
                .send()
                .getBlockHash();

        assertNotNull(blockHash);
        assertThat(blockHash, instanceOf(Hash256.class));
    }

    @Test
    public void testGetBlockHeader_Hash() throws IOException {
        NeoBlock block = getNeow3j()
                .getBlockHeader(BLOCK_0_HASH)
                .send()
                .getBlock();

        assertNotNull(block);
        assertNull(block.getTransactions());
        assertThat(block.getIndex(), is(BLOCK_0_IDX));
        assertThat(block.getHash(), is(BLOCK_0_HASH));
    }

    @Test
    public void testGetBlockHeader_Hash_fromStringBlockHash() throws IOException {
        NeoBlock block = getNeow3j()
                .getBlockHeader(BLOCK_0_HASH_STRING)
                .send()
                .getBlock();

        assertNotNull(block);
        assertNull(block.getTransactions());
        assertThat(block.getIndex(), is(BLOCK_0_IDX));
        assertThat(block.getHash(), is(BLOCK_0_HASH));
    }

    @Test
    public void testGetBlockHeader_Index() throws IOException {
        NeoBlock block = getNeow3j()
                .getBlockHeader(new BlockParameterIndex(BLOCK_0_IDX))
                .send()
                .getBlock();

        assertNotNull(block);
        assertNull(block.getTransactions());
        assertThat(block.getIndex(), is(BLOCK_0_IDX));
        assertThat(block.getHash(), is(BLOCK_0_HASH));
    }

    @Test
    public void testGetRawBlockHeader_Hash() throws IOException {
        String rawBlock = getNeow3j()
                .getRawBlockHeader(BLOCK_0_HASH_STRING)
                .send()
                .getRawBlock();

        assertNotNull(rawBlock);
        assertThat(rawBlock, is(BLOCK_0_HEADER_RAW_STRING));
    }

    @Test
    public void testGetRawBlockHeader_Index() throws IOException {
        String rawBlock = getNeow3j()
                .getRawBlockHeader(new BlockParameterIndex(BLOCK_0_IDX))
                .send()
                .getRawBlock();

        assertNotNull(rawBlock);
        assertThat(rawBlock, is(BLOCK_0_HEADER_RAW_STRING));
    }

    @Test
    public void testGetNativeContracts() throws IOException {
        List<ContractState> nativeContracts = getNeow3j()
                .getNativeContracts()
                .send()
                .getNativeContracts();

        assertThat(nativeContracts, hasSize(8));
        ContractState contractState1 = nativeContracts.get(0);
        assertThat(contractState1.getId(), is(-1));
        assertNull(contractState1.getUpdateCounter());
        assertThat(contractState1.getHash(),
                is(new Hash160("0xa501d7d7d10983673b61b7a2d3a813b36f9f0e43")));

        ContractNef nef1 = contractState1.getNef();
        assertThat(nef1.getMagic(), is(860243278L));
        assertThat(nef1.getCompiler(), is("neo-core-v3.0"));
        assertThat(nef1.getTokens(), hasSize(0));
        assertThat(nef1.getScript(), is("D0Ea93tn"));
        assertThat(nef1.getChecksum(), is(3516775561L));

        ContractManifest manifest1 = contractState1.getManifest();
        assertThat(manifest1.getName(), is("ContractManagement"));
        assertThat(manifest1.getGroups(), hasSize(0));
        assertThat(manifest1.getSupportedStandards(), hasSize(0));

        ContractABI abi1 = manifest1.getAbi();
        assertThat(abi1.getMethods(), hasSize(8));
        assertThat(abi1.getMethods().get(7).getName(), is("update"));
        assertThat(abi1.getMethods().get(7).getParameters(),
                hasSize(3));
        assertThat(abi1.getMethods().get(7).getReturnType(), is(ContractParameterType.VOID));
        assertThat(abi1.getMethods().get(7).getOffset(), is(0));
        assertFalse(abi1.getMethods().get(7).isSafe());
        assertThat(abi1.getEvents(), hasSize(3));
        assertThat(abi1.getEvents().get(1).getName(), is("Update"));
        assertThat(abi1.getEvents().get(1).getParameters(), hasSize(1));
        assertThat(abi1.getEvents().get(1).getParameters().get(0).getParamName(), is("Hash"));
        assertThat(abi1.getEvents().get(1).getParameters().get(0).getParamType(),
                is(ContractParameterType.HASH160));

        assertThat(manifest1.getPermissions(), hasSize(1));
        assertThat(manifest1.getPermissions().get(0).getContract(), is("*"));
        assertThat(manifest1.getPermissions().get(0).getMethods(), hasSize(1));
        assertThat(manifest1.getPermissions().get(0).getMethods().get(0), is("*"));
        assertThat(manifest1.getTrusts(), hasSize(0));
        assertNull(manifest1.getExtra());
        assertThat(contractState1.getActiveBlockIndex(), is(0));

        ContractState contractState8 = nativeContracts.get(7);
        assertThat(contractState8.getId(), is(-8));
        assertNull(contractState8.getUpdateCounter());
        assertThat(contractState8.getHash(),
                is(new Hash160("0xa2b524b68dfe43a9d56af84f443c6b9843b8028c")));

        ContractNef nef8 = contractState8.getNef();
        assertThat(nef8.getMagic(), is(860243278L));
        assertThat(nef8.getCompiler(), is("neo-core-v3.0"));
        assertThat(nef8.getTokens(), hasSize(0));
        assertThat(nef8.getScript(), is("APhBGvd7Zw=="));
        assertThat(nef8.getChecksum(), is(3740064217L));

        ContractManifest manifest8 = contractState8.getManifest();
        assertThat(manifest8.getName(), is("NameService"));
        assertThat(manifest8.getGroups(), hasSize(0));
        assertThat(manifest8.getSupportedStandards(), hasSize(0));

        ContractABI abi8 = manifest8.getAbi();
        assertThat(abi8.getMethods(), hasSize(20));
        assertThat(abi8.getMethods().get(19).getName(), is("transfer"));
        assertThat(abi8.getMethods().get(19).getParameters(), hasSize(2));
        assertThat(abi8.getMethods().get(19).getReturnType(), is(ContractParameterType.BOOLEAN));
        assertThat(abi8.getMethods().get(19).getOffset(), is(0));
        assertFalse(abi8.getMethods().get(19).isSafe());
        assertThat(abi8.getEvents(), hasSize(1));
        assertThat(abi8.getEvents().get(0).getName(), is("Transfer"));
        assertThat(abi8.getEvents().get(0).getParameters(), hasSize(4));
        assertThat(abi8.getEvents().get(0).getParameters().get(3).getParamName(), is("tokenId"));
        assertThat(abi8.getEvents().get(0).getParameters().get(3).getParamType(),
                is(ContractParameterType.BYTE_ARRAY));

        assertThat(manifest8.getPermissions(), hasSize(1));
        assertThat(manifest8.getPermissions().get(0).getContract(), is("*"));
        assertThat(manifest8.getPermissions().get(0).getMethods(), hasSize(1));
        assertThat(manifest8.getPermissions().get(0).getMethods().get(0), is("*"));
        assertThat(manifest8.getTrusts(), hasSize(0));
        assertNull(manifest8.getExtra());
        assertThat(contractState8.getActiveBlockIndex(), is(0));
    }

    @Test
    public void testGetContractState() throws IOException {
        ContractState contractState = getNeow3j()
                .getContractState(new Hash160(NEO_HASH_STRING))
                .send()
                .getContractState();

        assertNotNull(contractState);
        assertThat(contractState.getId(), is(-3));
        assertThat(contractState.getHash(), is(NEO_HASH));
        ContractNef nef = contractState.getNef();
        assertThat(nef, is(notNullValue()));
        assertThat(nef.getMagic(), is(860243278L));
        assertThat(nef.getCompiler(), is("neo-core-v3.0"));
        assertThat(nef.getTokens(), is(empty()));
        assertThat(nef.getScript(), is("AP1BGvd7Zw=="));
        assertThat(nef.getChecksum(), is(3921333105L));

        ContractManifest manifest = contractState.getManifest();
        assertNotNull(manifest);
        assertNotNull(manifest.getGroups());
        assertThat(manifest.getGroups(), hasSize(0));

        ContractManifest.ContractABI abi = manifest.getAbi();
        assertNotNull(abi);

        assertNotNull(abi.getMethods());
        assertThat(abi.getMethods(), hasSize(14));
        ContractMethod method = abi.getMethods().get(6);
        assertThat(method.getName(), is("registerCandidate"));
        assertThat(method.getParameters().get(0).getParamName(), is("pubkey"));
        assertThat(method.getParameters().get(0).getParamType(),
                is(ContractParameterType.BYTE_ARRAY));
        assertThat(method.getOffset(), is(0));
        assertThat(method.getReturnType(), is(ContractParameterType.BOOLEAN));
        assertFalse(method.isSafe());

        assertNotNull(abi.getEvents());
        assertThat(abi.getEvents(), hasSize(1));
        ContractEvent event = abi.getEvents().get(0);
        assertThat(event.getName(), is("Transfer"));
        assertThat(event.getParameters(), hasSize(3));
        assertThat(event.getParameters().get(0).getParamName(), is("from"));
        assertThat(event.getParameters().get(0).getParamType(), is(ContractParameterType.HASH160));

        assertNotNull(manifest.getPermissions());
        assertThat(manifest.getPermissions(), hasSize(1));
        ContractPermission permission = manifest.getPermissions().get(0);
        assertThat(permission.getContract(), is("*"));
        assertThat(permission.getMethods(), hasSize(1));
        assertThat(permission.getMethods().get(0), is("*"));

        assertNotNull(manifest.getTrusts());
        assertThat(manifest.getTrusts(), hasSize(0));

        assertNull(manifest.getExtra());
    }

    @Test
    public void testGetContractState_byName() throws IOException {
        ContractState contractState = getNeow3j()
                .getContractState(GAS_TOKEN_NAME)
                .send()
                .getContractState();

        assertNotNull(contractState);
        assertThat(contractState.getId(), is(-4));
        assertThat(contractState.getHash(), is(GAS_HASH));
        ContractNef nef = contractState.getNef();
        assertNotNull(nef);
        assertThat(nef.getMagic(), is(860243278L));
        assertThat(nef.getCompiler(), is("neo-core-v3.0"));
        assertThat(nef.getTokens(), is(empty()));
        assertThat(nef.getScript(), is("APxBGvd7Zw=="));
        assertThat(nef.getChecksum(), is(3155977747L));

        ContractManifest manifest = contractState.getManifest();
        assertNotNull(manifest);
        assertThat(manifest.getName(), is(GAS_TOKEN_NAME));

        assertNotNull(manifest.getGroups());
        assertThat(manifest.getGroups(), hasSize(0));

        assertThat(manifest.getSupportedStandards(), hasSize(1));
        assertThat(manifest.getSupportedStandards().get(0), is("NEP-17"));

        ContractManifest.ContractABI abi = manifest.getAbi();
        assertNotNull(abi);
        assertNotNull(abi.getMethods());
        assertThat(abi.getMethods(), hasSize(5));
        ContractMethod method = abi.getMethods().get(0);
        assertThat(method.getName(), is("balanceOf"));
        assertThat(method.getParameters(), hasSize(1));
        assertThat(method.getParameters().get(0).getParamName(), is("account"));
        assertThat(method.getParameters().get(0).getParamType(), is(ContractParameterType.HASH160));
        assertThat(method.getOffset(), is(0));
        assertThat(method.getReturnType(), is(ContractParameterType.INTEGER));
        assertTrue(method.isSafe());

        assertNotNull(abi.getEvents());
        assertThat(abi.getEvents(), hasSize(1));
        ContractEvent event = abi.getEvents().get(0);
        assertThat(event.getName(), is("Transfer"));
        assertThat(event.getParameters(), hasSize(3));
        assertThat(event.getParameters().get(2).getParamName(), is("amount"));
        assertThat(event.getParameters().get(2).getParamType(), is(ContractParameterType.INTEGER));

        assertNotNull(manifest.getPermissions());
        assertThat(manifest.getPermissions(), hasSize(1));
        ContractPermission permission = manifest.getPermissions().get(0);
        assertThat(permission.getContract(), is("*"));
        assertThat(permission.getMethods(), hasSize(1));
        assertThat(permission.getMethods().get(0), is("*"));

        assertNotNull(manifest.getTrusts());
        assertThat(manifest.getTrusts(), hasSize(0));

        assertNull(manifest.getExtra());
    }

    @Test
    public void testGetMemPool() throws IOException {
        MemPoolDetails details = getNeow3j()
                .getMemPool()
                .send()
                .getMemPoolDetails();

        assertThat(details.getHeight(), greaterThanOrEqualTo(1L));
        assertThat(details.getVerified(), hasSize(0));
        assertThat(details.getUnverified(), hasSize(0));
    }

    @Test
    public void testGetRawMemPool() throws IOException {
        List<Hash256> addresses = getNeow3j()
                .getRawMemPool()
                .send()
                .getAddresses();

        assertNotNull(addresses);
        assertThat(addresses, hasSize(0));
    }

    @Test
    public void testGetTransaction_NeoToken() throws IOException {
        Await.waitUntilTransactionIsExecuted(txHashNeoTransfer, neow3j);

        Transaction tx = getNeow3j()
                .getTransaction(txHashNeoTransfer)
                .send()
                .getTransaction();

        assertNotNull(tx);
        assertThat(tx.getHash(), is(txHashNeoTransfer));
        assertThat(tx.getVersion(), is(TX_VERSION));
        assertNotNull(tx.getNonce());
        assertNotNull(tx.getSender());
        assertNotNull(tx.getSysFee());
        assertNotNull(tx.getNetFee());
        assertNotNull(tx.getValidUntilBlock());
        assertNotNull(tx.getAttributes());
        assertThat(tx.getAttributes(), hasSize(0));
        assertThat(tx.getScript(), is(TX_SCRIPT_NEO_TRANSFER));
        assertNotNull(tx.getWitnesses());
        assertNotNull(tx.getBlockHash());
        assertThat(tx.getConfirmations(), greaterThanOrEqualTo(0));
        assertThat(tx.getBlockTime(), greaterThanOrEqualTo(0L));
        // the VMState should be null to the Neo transfer
        assertThat(tx.getVMState(), is(nullValue()));
    }

    @Test
    public void testGetTransaction_NeoToken_fromStringTxId() throws IOException {
        Await.waitUntilTransactionIsExecuted(txHashNeoTransfer, neow3j);

        Transaction tx = getNeow3j()
                .getTransaction(txHashNeoTransferAsString)
                .send()
                .getTransaction();

        assertNotNull(tx);
        assertThat(tx.getHash(), is(txHashNeoTransfer));
        assertThat(tx.getVersion(), is(TX_VERSION));
        assertNotNull(tx.getNonce());
        assertNotNull(tx.getSender());
        assertNotNull(tx.getSysFee());
        assertNotNull(tx.getNetFee());
        assertNotNull(tx.getValidUntilBlock());
        assertNotNull(tx.getAttributes());
        assertThat(tx.getAttributes(), hasSize(0));
        assertThat(tx.getScript(), is(TX_SCRIPT_NEO_TRANSFER));
        assertNotNull(tx.getWitnesses());
        assertNotNull(tx.getBlockHash());
        assertThat(tx.getConfirmations(), greaterThanOrEqualTo(0));
        assertThat(tx.getBlockTime(), greaterThanOrEqualTo(0L));
        // the VMState should be null to the Neo transfer
        assertThat(tx.getVMState(), is(nullValue()));
    }

    @Test
    public void testGetTransaction_GasToken() throws IOException {
        Await.waitUntilTransactionIsExecuted(txHashGasTransfer, neow3j);

        Transaction tx = getNeow3j()
                .getTransaction(txHashGasTransfer)
                .send()
                .getTransaction();

        assertNotNull(tx);
        assertThat(tx.getHash(), is(txHashGasTransfer));
        assertThat(tx.getVersion(), is(TX_VERSION));
        assertNotNull(tx.getNonce());
        assertNotNull(tx.getSender());
        assertNotNull(tx.getSysFee());
        assertNotNull(tx.getNetFee());
        assertNotNull(tx.getValidUntilBlock());
        assertNotNull(tx.getAttributes());
        assertThat(tx.getAttributes(), hasSize(0));
        assertThat(tx.getScript(), is(TX_SCRIPT_GAS_TRANSFER));
        assertNotNull(tx.getWitnesses());
        assertNotNull(tx.getBlockHash());
        assertThat(tx.getConfirmations(), greaterThanOrEqualTo(0));
        assertThat(tx.getBlockTime(), greaterThanOrEqualTo(0L));
        // the VMState should be null to the Gas transfer
        assertThat(tx.getVMState(), is(nullValue()));
    }

    @Test
    public void testGetRawTransaction() throws IOException {
        Await.waitUntilTransactionIsExecuted(txHashNeoTransfer, neow3j);

        String rawTransaction = getNeow3j()
                .getRawTransaction(txHashNeoTransfer)
                .send()
                .getRawTransaction();

        assertThat(rawTransaction.length(), is(TX_LENGTH));
    }

    @Test
    public void testGetRawTransaction_fromStringTxId() throws IOException {
        Await.waitUntilTransactionIsExecuted(txHashNeoTransfer, neow3j);

        String rawTransaction = getNeow3j()
                .getRawTransaction(txHashNeoTransferAsString)
                .send()
                .getRawTransaction();

        assertThat(rawTransaction.length(), is(TX_LENGTH));
    }

    @Test
    public void testGetStorage() throws IOException {
        String storage = getNeow3j()
                .getStorage(NEO_HASH, NEXT_VALIDATORS_PREFIX)
                .send()
                .getStorage();

        assertThat(storage, is("QAFBAighAhY5RqEz49Lg2Yf7kMsBsGDtF4DxcY4too7fE7ll/StgIQA="));
    }

    @Test
    public void testGetStorage_fromStringTxId() throws IOException {
        String storage = getNeow3j()
                .getStorage(NEO_HASH_STRING, NEXT_VALIDATORS_PREFIX)
                .send()
                .getStorage();

        assertThat(storage, is("QAFBAighAhY5RqEz49Lg2Yf7kMsBsGDtF4DxcY4too7fE7ll/StgIQA="));
    }

    @Test
    public void testGetTransactionHeight() throws IOException {
        Await.waitUntilTransactionIsExecuted(txHashNeoTransfer, neow3j);

        BigInteger height = getNeow3j()
                .getTransactionHeight(txHashNeoTransfer)
                .send()
                .getHeight();

        assertThat(height.intValue(), is(greaterThanOrEqualTo(2)));
    }

    @Test
    public void testGetTransactionHeight_fromStringTxId() throws IOException {
        Await.waitUntilTransactionIsExecuted(txHashNeoTransfer, neow3j);

        String txId = txHashNeoTransfer.toString();
        BigInteger height = getNeow3j()
                .getTransactionHeight(txId)
                .send()
                .getHeight();

        assertThat(height.intValue(), is(greaterThanOrEqualTo(2)));
    }

    @Test
    public void testGetNextBlockValidators() throws IOException {
        List<Validator> validators = getNeow3j()
                .getNextBlockValidators()
                .send()
                .getNextBlockValidators();

        assertNotNull(validators);
        assertThat(validators, hasSize(greaterThanOrEqualTo(0)));
    }

    @Test
    public void testGetCommittee() throws IOException {
        List<String> committee = getNeow3j()
                .getCommittee()
                .send()
                .getCommittee();

        assertThat(committee, hasSize(1));
        assertThat(committee.get(0),
                is("02163946a133e3d2e0d987fb90cb01b060ed1780f1718e2da28edf13b965fd2b60"));
    }

    // Node Methods

    @Test
    public void testGetConnectionCount() throws IOException {
        Integer connectionCount = getNeow3j()
                .getConnectionCount()
                .send()
                .getCount();

        assertNotNull(connectionCount);
        assertThat(connectionCount, greaterThanOrEqualTo(0));
    }

    @Test
    public void testGetPeers() throws IOException {
        Peers peers = getNeow3j()
                .getPeers()
                .send()
                .getPeers();

        assertNotNull(peers);
        assertThat(peers.getBad(), hasSize(greaterThanOrEqualTo(0)));
        assertThat(peers.getConnected(), hasSize(greaterThanOrEqualTo(0)));
        assertThat(peers.getUnconnected(), hasSize(greaterThanOrEqualTo(0)));
    }

    @Test
    public void testGetVersion() throws IOException {
        NeoGetVersion.Result versionResult = getNeow3j()
                .getVersion()
                .send()
                .getVersion();

        assertNotNull(versionResult);
        assertThat(versionResult.getUserAgent(), not(isEmptyString()));
        assertThat(versionResult.getNonce(), is(greaterThanOrEqualTo(0L)));
        assertThat(versionResult.getTCPPort(), is(greaterThanOrEqualTo(0)));
        assertThat(versionResult.getWSPort(), is(greaterThanOrEqualTo(0)));
        assertThat(versionResult.getMagic(), is(greaterThanOrEqualTo(0)));
    }

    // SmartContract Methods

    @Test
    public void testInvokeFunction_empty_Params() throws IOException {
<<<<<<< HEAD
        NeoInvokeFunction invokeFunction = getNeow3j().invokeFunction(NEO_HASH, INVOKE_SYMBOL)
                .send();
        InvocationResult invocationResult = invokeFunction.getInvocationResult();
        assertThat(invocationResult.getStack().get(0).getString(), is("NEO"));
=======
        InvocationResult result = getNeow3j()
                .invokeFunction(NEO_HASH, INVOKE_SYMBOL)
                .send()
                .getInvocationResult();

        assertThat(result.getStack().get(0).asByteString().getAsString(), is("NEO"));
    }

    @Test
    public void testInvokeFunction_empty_Params_fromString() throws IOException {
        InvocationResult result = getNeow3j()
                .invokeFunction(NEO_HASH_STRING, INVOKE_SYMBOL)
                .send()
                .getInvocationResult();

        assertThat(result.getStack().get(0).asByteString().getAsString(), is("NEO"));
>>>>>>> 4dd4a702
    }

    @Test
    public void testInvokeFunctionWithBalanceOf() throws IOException {
        List<ContractParameter> parameters =
                singletonList(hash160(Hash160.fromAddress(ACCOUNT_1_ADDRESS)));

        InvocationResult invocResult = getNeow3j()
                .invokeFunction(NEO_HASH, INVOKE_BALANCE, parameters)
                .send()
                .getInvocationResult();

        assertNotNull(invocResult);
    }

    @Test
    public void testInvokeFunctionWithBalanceOf_fromString() throws IOException {
        List<ContractParameter> parameters =
                singletonList(hash160(Hash160.fromAddress(ACCOUNT_1_ADDRESS)));

        InvocationResult invocResult = getNeow3j()
                .invokeFunction(NEO_HASH_STRING, INVOKE_BALANCE, parameters)
                .send()
                .getInvocationResult();

        assertNotNull(invocResult);
    }

    @Test
    public void testInvokeFunctionWithTransfer() throws IOException {
        List<ContractParameter> params = Arrays.asList(
                hash160(Hash160.fromAddress(ACCOUNT_1_ADDRESS)),
                hash160(Hash160.fromAddress(RECIPIENT)),
                integer(1),
                integer(1));
        Signer signer = new Signer.Builder()
                .account(Hash160.fromAddress(ACCOUNT_1_ADDRESS))
                .scopes(WitnessScope.CALLED_BY_ENTRY)
                .allowedContracts(NEO_HASH)
                .build();

        InvocationResult invoc = getNeow3j()
                .invokeFunction(NEO_HASH, "transfer", params, signer)
                .send()
                .getInvocationResult();

        assertNotNull(invoc);
        assertNotNull(invoc.getScript());
        assertThat(invoc.getState(), is(VM_STATE_HALT));
        assertNotNull(invoc.getGasConsumed());
        assertNull(invoc.getException());
        assertNotNull(invoc.getStack());
        assertNotNull(invoc.getTx());
    }

    @Test
    public void testInvokeFunctionWithTransfer_fromString() throws IOException {
        List<ContractParameter> params = Arrays.asList(
                hash160(Hash160.fromAddress(ACCOUNT_1_ADDRESS)),
                hash160(Hash160.fromAddress(RECIPIENT)),
                integer(1),
                integer(1));
        Signer signer = new Signer.Builder()
                .account(Hash160.fromAddress(ACCOUNT_1_ADDRESS))
                .scopes(WitnessScope.CALLED_BY_ENTRY)
                .allowedContracts(NEO_HASH)
                .build();

        InvocationResult invoc = getNeow3j()
                .invokeFunction(NEO_HASH_STRING, "transfer", params, signer)
                .send()
                .getInvocationResult();

        assertNotNull(invoc);
        assertNotNull(invoc.getScript());
        assertThat(invoc.getState(), is(VM_STATE_HALT));
        assertNotNull(invoc.getGasConsumed());
        assertNull(invoc.getException());
        assertNotNull(invoc.getStack());
        assertNotNull(invoc.getTx());
    }

    @Test
    public void testGetUnclaimedGas() throws IOException {
        GetUnclaimedGas unclaimedGas = getNeow3j()
                .getUnclaimedGas(ACCOUNT_1_ADDRESS)
                .send()
                .getUnclaimedGas();

        assertThat(unclaimedGas, is(notNullValue()));
        assertThat(unclaimedGas.getUnclaimed(), is(UNCLAIMED_GAS));
        assertThat(unclaimedGas.getAddress(), is(ACCOUNT_1_ADDRESS));
    }

    // Utilities Methods

    @Test
    public void testListPlugins() throws IOException {
        List<Plugin> plugins = getNeow3j()
                .listPlugins()
                .send()
                .getPlugins();

        assertNotNull(plugins);
        assertThat(plugins, hasSize(10));
    }

    @Test
    public void testValidateAddress() throws IOException {
        NeoValidateAddress.Result validation = getNeow3j()
                .validateAddress(ACCOUNT_1_ADDRESS)
                .send()
                .getValidation();

        assertThat(validation.getAddress(), is(ACCOUNT_1_ADDRESS));
        assertTrue(validation.getValid());
        assertTrue(validation.isValid());
    }

    @Test
    public void testCloseWallet() throws IOException {
        Boolean closeWallet = getNeow3j()
                .closeWallet()
                .send()
                .getCloseWallet();

        assertTrue(closeWallet);
    }

    @Test
    public void testOpenWallet() throws IOException {
        Boolean openWallet = getNeow3j()
                .openWallet("wallet.json", "neo")
                .send()
                .getOpenWallet();

        assertTrue(openWallet);
    }

    @Test
    public void testDumpPrivKey() throws IOException {
        String dumpPrivKey = getNeow3j()
                .dumpPrivKey(ACCOUNT_1_ADDRESS)
                .send()
                .getDumpPrivKey();

        assertThat(dumpPrivKey, not(isEmptyOrNullString()));
        assertThat(dumpPrivKey, is(ACCOUNT_1_WIF));
    }

    @Test
    public void testGetBalance() throws IOException {
        String balance = getNeow3j()
                .getWalletBalance(NEO_HASH)
                .send()
                .getWalletBalance()
                .getBalance();

        assertNotNull(balance);
        assertThat(Integer.parseInt(balance), is(greaterThanOrEqualTo(0)));
        assertThat(Integer.parseInt(balance), is(lessThanOrEqualTo(NEO_TOTAL_SUPPLY)));
    }

    @Test
    public void testGetBalance_string() throws IOException {
        String balance = getNeow3j()
                .getWalletBalance(NEO_HASH_STRING)
                .send()
                .getWalletBalance()
                .getBalance();

        assertNotNull(balance);
        assertThat(Integer.parseInt(balance), is(greaterThanOrEqualTo(0)));
        assertThat(Integer.parseInt(balance), is(lessThanOrEqualTo(NEO_TOTAL_SUPPLY)));
    }

    @Test
    public void testGetBalance_string_withPrefix() throws IOException {
        String balance = getNeow3j()
                .getWalletBalance("0x" + NEO_HASH_STRING)
                .send()
                .getWalletBalance()
                .getBalance();

        assertNotNull(balance);
        assertThat(Integer.parseInt(balance), is(greaterThanOrEqualTo(0)));
        assertThat(Integer.parseInt(balance), is(lessThanOrEqualTo(NEO_TOTAL_SUPPLY)));
    }

    @Test
    public void testGetNewAddress() throws IOException {
        String address = getNeow3j()
                .getNewAddress()
                .send()
                .getAddress();

        Hash160 hashOfNewAddress = Hash160.fromAddress(address);

        assertThat(hashOfNewAddress, instanceOf(Hash160.class));
    }

    @Test
    public void testGetWalletUnclaimedGas() throws IOException {
        String unclaimedGas = getNeow3j()
                .getWalletUnclaimedGas()
                .send()
                .getWalletUnclaimedGas();

        assertNotNull(unclaimedGas);
    }

    @Test
    public void testImportPrivKey() throws IOException {
        NeoAddress privKey = getNeow3j()
                .importPrivKey(IMPORT_ADDRESS_WIF)
                .send()
                .getAddresses();

        assertThat(privKey.getAddress(), is(IMPORT_ADDRESS));
        assertTrue(privKey.getHasKey());
        assertNull(privKey.getLabel());
        assertFalse(privKey.getWatchOnly());
    }

    @Test
    public void testCalculateNetworkFee() throws IOException {
        NeoNetworkFee networkFee = getNeow3j()
                .calculateNetworkFee(CALC_NETWORK_FEE_TX)
                .send()
                .getNetworkFee();

        assertThat(networkFee.getNetworkFee(), is(new BigInteger("1230610")));
    }

    @Test
    public void testListAddress() throws IOException {
        List<NeoAddress> addresses = getNeow3j()
                .listAddress()
                .send()
                .getAddresses();

        assertNotNull(addresses);
        assertThat(addresses, hasSize(greaterThanOrEqualTo(0)));
    }

    @Test
    public void testGetNep17Transfers() throws IOException {
        Nep17TransferWrapper nep17TransferWrapper = getNeow3j()
                .getNep17Transfers(ACCOUNT_1_ADDRESS)
                .send()
                .getNep17Transfer();

        assertNotNull(nep17TransferWrapper.getSent());
        assertThat(nep17TransferWrapper.getSent().size(), greaterThanOrEqualTo(1));
        NeoGetNep17Transfers.Nep17Transfer transfer = nep17TransferWrapper.getSent().get(0);
        assertThat(transfer.getTimestamp(), is(greaterThanOrEqualTo(0L)));
        assertThat(transfer.getAssetHash(), is(NEO_HASH));
        assertThat(transfer.getTransferAddress(), is(TX_RECIPIENT_1));
        assertThat(transfer.getAmount(), is(TX_AMOUNT_NEO));
        assertThat(transfer.getBlockIndex(), is(TX_BLOCK_IDX));
        assertThat(transfer.getTransferNotifyIndex(), is(1L));

        assertNotNull(nep17TransferWrapper.getReceived());
        assertThat(nep17TransferWrapper.getReceived().size(), greaterThanOrEqualTo(1));
        transfer = nep17TransferWrapper.getReceived().get(0);
        assertThat(transfer.getTimestamp(), is(greaterThanOrEqualTo(0L)));
        assertThat(transfer.getAssetHash(), is(GAS_HASH));
        assertNull(transfer.getTransferAddress());
        assertThat(transfer.getAmount(), is(TX_GAS_AMOUNT_EXPECTED));
        assertThat(transfer.getBlockIndex(), is(TX_BLOCK_IDX));
        assertThat(transfer.getTransferNotifyIndex(), is(0L));
        assertThat(transfer.getTxHash(), instanceOf(Hash256.class));
    }

    @Test
    public void testGetNep17Transfers_Date() throws IOException {
        Calendar calendar = Calendar.getInstance();
        calendar.add(Calendar.HOUR_OF_DAY, -1);

        Nep17TransferWrapper nep17TransferWrapper = getNeow3j()
                .getNep17Transfers(ACCOUNT_1_ADDRESS, calendar.getTime())
                .send()
                .getNep17Transfer();

        assertNotNull(nep17TransferWrapper.getSent());
        assertThat(nep17TransferWrapper.getSent().size(), greaterThanOrEqualTo(1));
        NeoGetNep17Transfers.Nep17Transfer transfer = nep17TransferWrapper.getSent().get(0);
        assertThat(transfer.getTimestamp(), is(greaterThanOrEqualTo(0L)));
    }

    @Test
    public void testGetNep17Transfers_DateFromTo() throws IOException {
        Calendar from = Calendar.getInstance();
        from.add(Calendar.HOUR_OF_DAY, -1);
        Calendar to = Calendar.getInstance();
        to.add(Calendar.HOUR_OF_DAY, 1);

        Nep17TransferWrapper nep17TransferWrapper = getNeow3j()
                .getNep17Transfers(ACCOUNT_1_ADDRESS, from.getTime(), to.getTime())
                .send()
                .getNep17Transfer();

        assertNotNull(nep17TransferWrapper.getSent());
        assertThat(nep17TransferWrapper.getSent().size(), greaterThanOrEqualTo(1));
        NeoGetNep17Transfers.Nep17Transfer transfer = nep17TransferWrapper.getSent().get(0);
        assertThat(transfer.getTimestamp(), is(greaterThanOrEqualTo(0L)));
    }

    @Test
    public void testGetNep17Balances() throws IOException {
        Balances balances = getNeow3j()
                .getNep17Balances(ACCOUNT_1_ADDRESS)
                .send()
                .getBalances();

        assertNotNull(balances);
        assertThat(balances.getAddress(), is(ACCOUNT_1_ADDRESS));
        assertNotNull(balances.getBalances());
        assertThat(balances.getBalances(), hasSize(2));
        assertThat(balances.getBalances().get(0).getAssetHash(), is(GAS_HASH));
        assertNotNull(balances.getBalances().get(0).getAmount());
        assertThat(balances.getBalances().get(0).getLastUpdatedBlock(),
                is(greaterThanOrEqualTo(new BigInteger("0"))));
        assertThat(balances.getBalances().get(1).getAssetHash(), is(NEO_HASH));
        assertNotNull(balances.getBalances().get(1).getAmount());
        assertNotNull(balances.getBalances().get(1).getLastUpdatedBlock());
    }

    // ApplicationLogs

    @Test
    public void testGetApplicationLog() throws IOException {
        Await.waitUntilTransactionIsExecuted(txHashNeoTransfer, neow3j);

        NeoApplicationLog applicationLog = getNeow3j()
                .getApplicationLog(txHashNeoTransfer)
                .send()
                .getApplicationLog();

        assertNotNull(applicationLog);
        assertThat(applicationLog.getTransactionId(), is(txHashNeoTransfer));
        assertThat(applicationLog.getExecutions(), hasSize(1));

        NeoApplicationLog.Execution execution = applicationLog.getExecutions().get(0);
        assertThat(execution.getTrigger(), is(APPLICATION_LOG_TRIGGER));
        assertThat(execution.getState(), is(VM_STATE_HALT));
        assertNull(execution.getException());
        assertThat(execution.getGasConsumed(), is(TX_GAS_CONSUMED));
        assertNotNull(execution.getStack());
        assertThat(execution.getStack(), hasSize(0));

        assertNotNull(execution.getNotifications());
        assertThat(execution.getNotifications(), hasSize(greaterThanOrEqualTo(1)));
        assertThat(execution.getNotifications().get(0).getContract(),
                isOneOf(NEO_HASH, GAS_HASH));
        assertThat(execution.getNotifications().get(0).getEventName(), is("Transfer"));

        StackItem state = execution.getNotifications().get(0).getState();
        assertThat(state, is(notNullValue()));
        assertThat(state.getType(), is(StackItemType.ARRAY));
        assertThat(state.asArray().getValue(), hasSize(3));
        assertThat(state.asArray().getValue().get(0).getType(), is(StackItemType.ANY));
        assertThat(state.asArray().getValue().get(1).getType(), is(StackItemType.BYTE_STRING));
        assertThat(state.asArray().getValue().get(1).asByteString().getAsAddress(),
                is(ACCOUNT_1_ADDRESS));
        assertThat(state.asArray().getValue().get(2).getType(), is(StackItemType.INTEGER));
        assertThat(state.asArray().getValue().get(2).asInteger().getValue(),
                is(new BigInteger("100000000")));
    }

    @Test
    public void testGetApplicationLog_fromStringTxId() throws IOException {
        Await.waitUntilTransactionIsExecuted(txHashNeoTransfer, neow3j);

        String txId = txHashNeoTransfer.toString();
        NeoApplicationLog applicationLog = getNeow3j()
                .getApplicationLog(txId)
                .send()
                .getApplicationLog();

        assertNotNull(applicationLog);
        assertThat(applicationLog.getTransactionId(), is(txHashNeoTransfer));
        assertThat(applicationLog.getExecutions(), hasSize(1));

        NeoApplicationLog.Execution execution = applicationLog.getExecutions().get(0);
        assertThat(execution.getTrigger(), is(APPLICATION_LOG_TRIGGER));
        assertThat(execution.getState(), is(VM_STATE_HALT));
        assertNull(execution.getException());
        assertThat(execution.getGasConsumed(), is(TX_GAS_CONSUMED));
        assertNotNull(execution.getStack());
        assertThat(execution.getStack(), hasSize(0));

        assertNotNull(execution.getNotifications());
        assertThat(execution.getNotifications(), hasSize(greaterThanOrEqualTo(1)));
        assertThat(execution.getNotifications().get(0).getContract(),
                isOneOf(NEO_HASH, GAS_HASH));
        assertThat(execution.getNotifications().get(0).getEventName(), is("Transfer"));

        StackItem state = execution.getNotifications().get(0).getState();
        assertThat(state, is(notNullValue()));
        assertThat(state.getType(), is(StackItemType.ARRAY));
<<<<<<< HEAD
        List<StackItem> array = state.getList();
        assertThat(array.size(), is(3));
        assertThat(array.get(0).getType(), is(StackItemType.ANY));
        assertThat(array.get(1).getType(), is(StackItemType.BYTE_STRING));
        assertThat(array.get(1).getAddress(), is(ACCOUNT_1_ADDRESS));
        assertThat(array.get(2).getType(), is(StackItemType.INTEGER));
        assertThat(array.get(2).getInteger(), is(new BigInteger("100000000")));
=======
        assertThat(state.asArray().getValue(), hasSize(3));
        assertThat(state.asArray().getValue().get(0).getType(), is(StackItemType.ANY));
        assertThat(state.asArray().getValue().get(1).getType(), is(StackItemType.BYTE_STRING));
        assertThat(state.asArray().getValue().get(1).asByteString().getAsAddress(),
                is(ACCOUNT_1_ADDRESS));
        assertThat(state.asArray().getValue().get(2).getType(), is(StackItemType.INTEGER));
        assertThat(state.asArray().getValue().get(2).asInteger().getValue(),
                is(new BigInteger("100000000")));
>>>>>>> 4dd4a702
    }

    @Test
    public void testInvokeScript() throws IOException {
        // Script that transfers 100 NEO from NX8GreRFGFK5wpGMWetpX93HmtrezGogzk to
        // NZNos2WqTbu5oCgyfss9kUJgBXJqhuYAaj.
        String script = "CwBkDBSTrRVypLNcS5JUg84XAbeHQtxGDwwUev0gMlXLKXK9CmqCfnTjh+0yK+wUwB8MCHRyYW5zZmVyDBSDqwZ5rVXAUKE61D9ZNupz9ese9kFifVtSOQ==";
        Signer signer = Signer.calledByEntry(Hash160.fromAddress(ACCOUNT_1_ADDRESS));
        InvocationResult invoc = getNeow3j()
                .invokeScript(script, signer)
                .send()
                .getInvocationResult();

        assertNotNull(invoc);
        assertThat(invoc.getScript(), is(script));
        assertThat(invoc.getState(), is(VM_STATE_HALT));
        assertNotNull(invoc.getGasConsumed());
        assertNull(invoc.getException());
        assertNotNull(invoc.getStack());
        assertNotNull(invoc.getTx());
    }

}<|MERGE_RESOLUTION|>--- conflicted
+++ resolved
@@ -800,18 +800,11 @@
 
     @Test
     public void testInvokeFunction_empty_Params() throws IOException {
-<<<<<<< HEAD
-        NeoInvokeFunction invokeFunction = getNeow3j().invokeFunction(NEO_HASH, INVOKE_SYMBOL)
-                .send();
-        InvocationResult invocationResult = invokeFunction.getInvocationResult();
-        assertThat(invocationResult.getStack().get(0).getString(), is("NEO"));
-=======
         InvocationResult result = getNeow3j()
                 .invokeFunction(NEO_HASH, INVOKE_SYMBOL)
                 .send()
                 .getInvocationResult();
-
-        assertThat(result.getStack().get(0).asByteString().getAsString(), is("NEO"));
+        assertThat(result.getStack().get(0).getString(), is("NEO"));
     }
 
     @Test
@@ -821,8 +814,7 @@
                 .send()
                 .getInvocationResult();
 
-        assertThat(result.getStack().get(0).asByteString().getAsString(), is("NEO"));
->>>>>>> 4dd4a702
+        assertThat(result.getStack().get(0).getString(), is("NEO"));
     }
 
     @Test
@@ -1183,14 +1175,12 @@
         StackItem state = execution.getNotifications().get(0).getState();
         assertThat(state, is(notNullValue()));
         assertThat(state.getType(), is(StackItemType.ARRAY));
-        assertThat(state.asArray().getValue(), hasSize(3));
-        assertThat(state.asArray().getValue().get(0).getType(), is(StackItemType.ANY));
-        assertThat(state.asArray().getValue().get(1).getType(), is(StackItemType.BYTE_STRING));
-        assertThat(state.asArray().getValue().get(1).asByteString().getAsAddress(),
-                is(ACCOUNT_1_ADDRESS));
-        assertThat(state.asArray().getValue().get(2).getType(), is(StackItemType.INTEGER));
-        assertThat(state.asArray().getValue().get(2).asInteger().getValue(),
-                is(new BigInteger("100000000")));
+        assertThat(state.getList(), hasSize(3));
+        assertThat(state.getList().get(0).getType(), is(StackItemType.ANY));
+        assertThat(state.getList().get(1).getType(), is(StackItemType.BYTE_STRING));
+        assertThat(state.getList().get(1).getAddress(), is(ACCOUNT_1_ADDRESS));
+        assertThat(state.getList().get(2).getType(), is(StackItemType.INTEGER));
+        assertThat(state.getList().get(2).getInteger(), is(new BigInteger("100000000")));
     }
 
     @Test
@@ -1224,7 +1214,6 @@
         StackItem state = execution.getNotifications().get(0).getState();
         assertThat(state, is(notNullValue()));
         assertThat(state.getType(), is(StackItemType.ARRAY));
-<<<<<<< HEAD
         List<StackItem> array = state.getList();
         assertThat(array.size(), is(3));
         assertThat(array.get(0).getType(), is(StackItemType.ANY));
@@ -1232,16 +1221,6 @@
         assertThat(array.get(1).getAddress(), is(ACCOUNT_1_ADDRESS));
         assertThat(array.get(2).getType(), is(StackItemType.INTEGER));
         assertThat(array.get(2).getInteger(), is(new BigInteger("100000000")));
-=======
-        assertThat(state.asArray().getValue(), hasSize(3));
-        assertThat(state.asArray().getValue().get(0).getType(), is(StackItemType.ANY));
-        assertThat(state.asArray().getValue().get(1).getType(), is(StackItemType.BYTE_STRING));
-        assertThat(state.asArray().getValue().get(1).asByteString().getAsAddress(),
-                is(ACCOUNT_1_ADDRESS));
-        assertThat(state.asArray().getValue().get(2).getType(), is(StackItemType.INTEGER));
-        assertThat(state.asArray().getValue().get(2).asInteger().getValue(),
-                is(new BigInteger("100000000")));
->>>>>>> 4dd4a702
     }
 
     @Test
